--- conflicted
+++ resolved
@@ -2,13 +2,8 @@
 msgstr ""
 "Project-Id-Version: ehforwarderbot\n"
 "Report-Msgid-Bugs-To: \n"
-<<<<<<< HEAD
-"POT-Creation-Date: 2019-08-22 15:44+0800\n"
-"PO-Revision-Date: 2019-08-22 07:46\n"
-=======
 "POT-Creation-Date: 2019-09-03 15:00+0800\n"
 "PO-Revision-Date: 2019-09-03 07:44\n"
->>>>>>> ffbc82e1
 "Last-Translator: Eana Hufwe (blueset)\n"
 "Language-Team: Japanese\n"
 "Language: ja_JP\n"
@@ -21,44 +16,20 @@
 "X-Crowdin-Language: ja\n"
 "X-Crowdin-File: /EFBChannels/efb-telegram-master/efb_telegram_master/locale/efb_telegram_master.pot\n"
 
-<<<<<<< HEAD
-#: efb_telegram_master/slave_message.py:193
-=======
 #: efb_telegram_master/slave_message.py:196
->>>>>>> ffbc82e1
 #, python-brace-format
 msgid "Unknown type of message \"{0}\". (UT01)"
 msgstr ""
 
-<<<<<<< HEAD
-#: efb_telegram_master/slave_message.py:391
-msgid "sent a picture."
-msgstr ""
-
-#: efb_telegram_master/slave_message.py:561
-=======
 #: efb_telegram_master/slave_message.py:397
 msgid "sent a picture."
 msgstr ""
 
 #: efb_telegram_master/slave_message.py:568
->>>>>>> ffbc82e1
 msgid "sent a file."
 msgstr ""
 
 #. TRANSLATORS: Flag for edited message, but cannot be edited on Telegram.
-<<<<<<< HEAD
-#: efb_telegram_master/slave_message.py:624
-msgid "[edited]"
-msgstr "[編集済]"
-
-#: efb_telegram_master/slave_message.py:641
-msgid "sent a video."
-msgstr ""
-
-#: efb_telegram_master/slave_message.py:665
-#: efb_telegram_master/slave_message.py:673
-=======
 #: efb_telegram_master/slave_message.py:631
 msgid "[edited]"
 msgstr "[編集済]"
@@ -69,7 +40,6 @@
 
 #: efb_telegram_master/slave_message.py:672
 #: efb_telegram_master/slave_message.py:680
->>>>>>> ffbc82e1
 msgid "(unsupported)"
 msgstr ""
 
@@ -271,19 +241,11 @@
 msgid "EFB Telegram Master channel encountered error <code>{error}</code> caused by update <code>{update}</code>."
 msgstr "EFB Telegram マスターチャンネルはエラー<code>{error}</code>が発見しました。<code>{update}</code>により引き起こされた。"
 
-<<<<<<< HEAD
-#: efb_telegram_master/__init__.py:515
-msgid "Message is not possible to be retrieved."
-msgstr ""
-
-#: efb_telegram_master/__init__.py:522
-=======
 #: efb_telegram_master/__init__.py:507
 msgid "Message is not possible to be retrieved."
 msgstr ""
 
 #: efb_telegram_master/__init__.py:514
->>>>>>> ffbc82e1
 msgid "This button does nothing."
 msgstr ""
 
@@ -615,54 +577,18 @@
 msgid "{0} is not a valid experimental flag"
 msgstr "{0} は無効な実験的なフラグです。"
 
-<<<<<<< HEAD
-#: efb_telegram_master/master_message.py:99
-=======
 #: efb_telegram_master/master_message.py:114
->>>>>>> ffbc82e1
 msgid "Error: No recipient specified.\n"
 "Please reply to a previous message. (MS01)"
 msgstr "エラー: 受信者が指定されていません。\n"
 "前のメッセージに返信してください。(MS01)"
 
-<<<<<<< HEAD
-#: efb_telegram_master/master_message.py:105
-=======
 #: efb_telegram_master/master_message.py:120
->>>>>>> ffbc82e1
 msgid "Error: No recipient specified.\n"
 "Please reply to a previous message. (MS02)"
 msgstr "エラー: 受信者が指定されていません。\n"
 "前のメッセージに返信してください。(MS02)"
 
-<<<<<<< HEAD
-#: efb_telegram_master/master_message.py:164
-#: efb_telegram_master/master_message.py:209
-msgid "Message is not found in database. Please try with another message. (UC07)"
-msgstr "メッセージがデータベースに見つかりません。他のメッセージでお試しください。(UC07)"
-
-#: efb_telegram_master/master_message.py:175
-msgid "Message is not found in database. Please try with another one. (UC03)"
-msgstr "メッセージがデータベースに見つかりません。他のメッセージでお試しください。(UC03)"
-
-#: efb_telegram_master/master_message.py:179
-msgid "Please reply to an incoming message. (UC04)"
-msgstr "受信したメッセージに返信してください。(UC04)"
-
-#: efb_telegram_master/master_message.py:190
-msgid "Message is not found in database. Please try with another one. (UC05)"
-msgstr "メッセージがデータベースに見つかりません。他のメッセージでお試しください。(UC05)"
-
-#: efb_telegram_master/master_message.py:194
-msgid "This group is linked to multiple remote chats. Please reply to an incoming message. To unlink all remote chats, please send /unlink_all . (UC06)"
-msgstr "このグループは、複数のリモート チャットにリンクされます。受信したメッセージに返信してください。すべてのチャットのリンクを解除するには、/unlink_all を送信してください。(UC06)"
-
-#: efb_telegram_master/master_message.py:213
-msgid "This group is not linked to any chat. (UC06)"
-msgstr "このグループは、まだリンクされていません。(UC06)"
-
-#: efb_telegram_master/master_message.py:221
-=======
 #: efb_telegram_master/master_message.py:178
 #: efb_telegram_master/master_message.py:223
 msgid "Message is not found in database. Please try with another message. (UC07)"
@@ -689,50 +615,26 @@
 msgstr "このグループは、まだリンクされていません。(UC06)"
 
 #: efb_telegram_master/master_message.py:235
->>>>>>> ffbc82e1
 #, python-brace-format
 msgid "Internal error: Channel \"{0}\" not found."
 msgstr "内部エラー: チャンネル \"{0}\" が見つかりません。"
 
 #. TRANSLATORS: Message body text for location messages.
-<<<<<<< HEAD
-#: efb_telegram_master/master_message.py:349
-msgid "Location"
-msgstr ""
-
-#: efb_telegram_master/master_message.py:362
-=======
 #: efb_telegram_master/master_message.py:363
 msgid "Location"
 msgstr ""
 
 #: efb_telegram_master/master_message.py:376
->>>>>>> ffbc82e1
 #, python-brace-format
 msgid "Shared a contact: {first_name} {last_name}\n"
 "{phone_number}"
 msgstr ""
 
-<<<<<<< HEAD
-#: efb_telegram_master/master_message.py:366
-=======
 #: efb_telegram_master/master_message.py:380
->>>>>>> ffbc82e1
 #, python-brace-format
 msgid "Message type {0} is not supported."
 msgstr "メッセージタイプ {0} は対応されていません。"
 
-<<<<<<< HEAD
-#: efb_telegram_master/master_message.py:370
-msgid "Chat is not found."
-msgstr "チャットが見つかりません。"
-
-#: efb_telegram_master/master_message.py:372
-msgid "Message type is not supported."
-msgstr "このメッセージタイプは対応されていません。"
-
-#: efb_telegram_master/master_message.py:374
-=======
 #: efb_telegram_master/master_message.py:384
 msgid "Chat is not found."
 msgstr "チャットが見つかりません。"
@@ -742,49 +644,16 @@
 msgstr "このメッセージタイプは対応されていません。"
 
 #: efb_telegram_master/master_message.py:388
->>>>>>> ffbc82e1
 msgid "Message editing is not supported.\n\n"
 "{!s}"
 msgstr ""
 
-<<<<<<< HEAD
-#: efb_telegram_master/master_message.py:376
-=======
 #: efb_telegram_master/master_message.py:390
->>>>>>> ffbc82e1
 msgid "Message is not sent.\n\n"
 "{!r}"
 msgstr "メッセージは送信されません。\n\n"
 "{!r}"
 
-<<<<<<< HEAD
-#: efb_telegram_master/master_message.py:414
-msgid "Attachment is too large. Maximum is 20 MB. (AT01)"
-msgstr "添付ファイルが大きすぎます。最大 20 MB までのファイルのみを送信できます。 (AT01)"
-
-#: efb_telegram_master/bot_manager.py:125
-#: efb_telegram_master/bot_manager.py:162
-msgid "Message is truncated due to its length. Full message is sent as attachment."
-msgstr "メッセージが長すぎますので、切り捨てられました。完全なメッセージはファイルで送信されます。"
-
-#: efb_telegram_master/bot_manager.py:234
-msgid "Caption is truncated due to its length. Full message is sent as attachment."
-msgstr "説名分が長すぎますので、切り捨てられました。完全な説明文はファイルで送信されます。"
-
-#: efb_telegram_master/bot_manager.py:414
-msgid "Session expired. Please try again. (SE01)"
-msgstr "セッションが切れた。もう一度やり直してください。(SE01)"
-
-#: efb_telegram_master/bot_manager.py:467
-msgid "Response is truncated due to its length. Full message is sent as attachment."
-msgstr ""
-
-#: efb_telegram_master/bot_manager.py:497
-msgid "Empty attachment detected."
-msgstr "空の添付ファイルが検出されました。"
-
-#: efb_telegram_master/chat_binding.py:307
-=======
 #: efb_telegram_master/master_message.py:431
 msgid "Attachment is too large. Maximum is 20 MB. (AT01)"
 msgstr "添付ファイルが大きすぎます。最大 20 MB までのファイルのみを送信できます。 (AT01)"
@@ -817,64 +686,20 @@
 msgstr "処理中…"
 
 #: efb_telegram_master/chat_binding.py:356
->>>>>>> ffbc82e1
 #, python-brace-format
 msgid "{0}: Linked"
 msgstr "{0}: リンク済"
 
-<<<<<<< HEAD
-#: efb_telegram_master/chat_binding.py:308
-#, python-brace-format
-msgid "{0}: Muted"
-msgstr "{0}: ミュート"
-
-#: efb_telegram_master/chat_binding.py:309
-=======
 #: efb_telegram_master/chat_binding.py:357
->>>>>>> ffbc82e1
 #, python-brace-format
 msgid "{0}: User"
 msgstr "{0}: ユーザー"
 
-<<<<<<< HEAD
-#: efb_telegram_master/chat_binding.py:310
-=======
 #: efb_telegram_master/chat_binding.py:358
->>>>>>> ffbc82e1
 #, python-brace-format
 msgid "{0}: Group"
 msgstr "{0}: グループ"
 
-<<<<<<< HEAD
-#: efb_telegram_master/chat_binding.py:372
-msgid "< Prev"
-msgstr "< 前"
-
-#: efb_telegram_master/chat_binding.py:374
-#: efb_telegram_master/chat_binding.py:574
-msgid "Cancel"
-msgstr "キャンセル"
-
-#: efb_telegram_master/chat_binding.py:376
-msgid "Next >"
-msgstr "次 >"
-
-#: efb_telegram_master/chat_binding.py:421
-#: efb_telegram_master/chat_binding.py:703
-msgid "Processing..."
-msgstr "処理中…"
-
-#: efb_telegram_master/chat_binding.py:424
-msgid "This Telegram group is currently linked with..."
-msgstr "この Telegram グループは現在、以下のグループにリンクされました。"
-
-#: efb_telegram_master/chat_binding.py:426
-msgid "Please choose the chat you want to link with..."
-msgstr "リンクしたいチャットを選択してください。"
-
-#: efb_telegram_master/chat_binding.py:427
-#: efb_telegram_master/chat_binding.py:738
-=======
 #: efb_telegram_master/chat_binding.py:423
 msgid "< Prev"
 msgstr "< 前"
@@ -898,21 +723,11 @@
 
 #: efb_telegram_master/chat_binding.py:468
 #: efb_telegram_master/chat_binding.py:751
->>>>>>> ffbc82e1
 msgid "\n\n"
 "Legend:\n"
 msgstr "\n\n"
 "凡例:\n"
 
-<<<<<<< HEAD
-#: efb_telegram_master/chat_binding.py:466
-#: efb_telegram_master/chat_binding.py:542
-#: efb_telegram_master/chat_binding.py:767
-msgid "Cancelled."
-msgstr "キャンセルされました。"
-
-#: efb_telegram_master/chat_binding.py:475
-=======
 #: efb_telegram_master/chat_binding.py:503
 #: efb_telegram_master/chat_binding.py:569
 #: efb_telegram_master/chat_binding.py:776
@@ -920,45 +735,28 @@
 msgstr "キャンセルされました。"
 
 #: efb_telegram_master/chat_binding.py:512
->>>>>>> ffbc82e1
 #, python-brace-format
 msgid "Invalid parameter ({0}). (IP01)"
 msgstr "無効なパラメーター ({0})。(IP01)"
 
-<<<<<<< HEAD
-#: efb_telegram_master/chat_binding.py:488
-=======
 #: efb_telegram_master/chat_binding.py:531
->>>>>>> ffbc82e1
 #, python-brace-format
 msgid "You've selected chat {0}."
 msgstr "チャット {0} を選択した。"
 
-<<<<<<< HEAD
-#: efb_telegram_master/chat_binding.py:490
-=======
 #: efb_telegram_master/chat_binding.py:534
->>>>>>> ffbc82e1
 msgid "\n"
 "This chat is currently muted."
 msgstr "\n"
 "このチャットはミュート中です。"
 
-<<<<<<< HEAD
-#: efb_telegram_master/chat_binding.py:492
-=======
 #: efb_telegram_master/chat_binding.py:536
->>>>>>> ffbc82e1
 msgid "\n"
 "This chat has already linked to Telegram."
 msgstr "\n"
 "このチャットはリンク済です。"
 
-<<<<<<< HEAD
-#: efb_telegram_master/chat_binding.py:493
-=======
 #: efb_telegram_master/chat_binding.py:537
->>>>>>> ffbc82e1
 msgid "\n"
 "What would you like to do?\n\n"
 "<i>* If the link button doesn't work for you, please try to link manually.</i>"
@@ -966,26 +764,6 @@
 "何をしたいですか？\n\n"
 "<i>* 「リンク」が利用できたい場合は、「手動リンク」をお試しください。</i>"
 
-<<<<<<< HEAD
-#: efb_telegram_master/chat_binding.py:502
-msgid "Relink"
-msgstr "再リンクする"
-
-#: efb_telegram_master/chat_binding.py:504
-msgid "Restore"
-msgstr "戻す"
-
-#: efb_telegram_master/chat_binding.py:506
-#: efb_telegram_master/chat_binding.py:509
-msgid "Link"
-msgstr "リンクする"
-
-#: efb_telegram_master/chat_binding.py:507
-msgid "Unmute"
-msgstr "ミュート解除"
-
-#: efb_telegram_master/chat_binding.py:513
-=======
 #: efb_telegram_master/chat_binding.py:543
 msgid "Relink"
 msgstr "再リンクする"
@@ -999,16 +777,11 @@
 msgstr "リンクする"
 
 #: efb_telegram_master/chat_binding.py:547
->>>>>>> ffbc82e1
 #, python-brace-format
 msgid "Manual {link_or_relink}"
 msgstr "手動{link_or_relink}"
 
-<<<<<<< HEAD
-#: efb_telegram_master/chat_binding.py:560
-=======
 #: efb_telegram_master/chat_binding.py:582
->>>>>>> ffbc82e1
 #, python-brace-format
 msgid "To link {chat_display_name} manually, please:\n\n"
 "1. Add me to the Telegram Group you want to link to.\n"
@@ -1023,136 +796,76 @@
 "3. リンク成功の場合は、通知を送ります。\n\n"
 "<i>* チャンネルをリンクする場合は、上記のコードをチャンネルへ送信して、そしてそのメッセージをボットに転送してください。注意：チャンネルに送信されたメッセージは処理しません。</i>"
 
-<<<<<<< HEAD
-#: efb_telegram_master/chat_binding.py:579
-=======
 #: efb_telegram_master/chat_binding.py:600
->>>>>>> ffbc82e1
 #, python-brace-format
 msgid "Command '{command}' ({query}) is not recognised, please try again"
 msgstr "コマンド '{command}' ({query}) は認識できません、もう一度やり直してください。"
 
-<<<<<<< HEAD
-#: efb_telegram_master/chat_binding.py:591
-msgid "Session expired or unknown parameter. (SE02)"
-msgstr "セッション切れ、または不明なパラメータです。(SE02)"
-
-#: efb_telegram_master/chat_binding.py:603
-=======
 #: efb_telegram_master/chat_binding.py:612
 msgid "Session expired or unknown parameter. (SE02)"
 msgstr "セッション切れ、または不明なパラメータです。(SE02)"
 
 #: efb_telegram_master/chat_binding.py:624
->>>>>>> ffbc82e1
 #, python-brace-format
 msgid "Trying to link chat {0}..."
 msgstr "チャット {0} をリンク中…"
 
-<<<<<<< HEAD
-#: efb_telegram_master/chat_binding.py:611
-=======
 #: efb_telegram_master/chat_binding.py:632
->>>>>>> ffbc82e1
 #, python-brace-format
 msgid "Chat {0} is now linked."
 msgstr "チャット {0} はリンクされました。"
 
-<<<<<<< HEAD
-#: efb_telegram_master/chat_binding.py:632
-msgid "No chat is linked to the group."
-msgstr "このチャットはまだリンクされません。"
-
-#: efb_telegram_master/chat_binding.py:638
-=======
 #: efb_telegram_master/chat_binding.py:649
 msgid "No chat is linked to the group."
 msgstr "このチャットはまだリンクされません。"
 
 #: efb_telegram_master/chat_binding.py:655
->>>>>>> ffbc82e1
 #, python-brace-format
 msgid "All {0} chat has been unlinked from this group."
 msgid_plural "All {0} chats has been unlinked from this group."
 msgstr[0] "全部 {0} 個のチャットのリンクは解除されました。"
 
-<<<<<<< HEAD
-#: efb_telegram_master/chat_binding.py:650
-msgid "No chat is linked to the channel."
-msgstr "このチャンネルはまだリンクされません。"
-
-#: efb_telegram_master/chat_binding.py:655
-=======
 #: efb_telegram_master/chat_binding.py:667
 msgid "No chat is linked to the channel."
 msgstr "このチャンネルはまだリンクされません。"
 
 #: efb_telegram_master/chat_binding.py:672
->>>>>>> ffbc82e1
 #, python-brace-format
 msgid "All {0} chat has been unlinked from this channel."
 msgid_plural "All {0} chats has been unlinked from this channel."
 msgstr[0] "全部 {0} 個のチャットのリンクは解除されました。"
 
-<<<<<<< HEAD
-#: efb_telegram_master/chat_binding.py:661
-msgid "Send `/unlink_all` to a group to unlink all remote chats from it."
-msgstr "`/unlink_all` をグループに送信すると、そこにリンクされたチャットを解除できます。"
-
-#: efb_telegram_master/chat_binding.py:713
-=======
 #: efb_telegram_master/chat_binding.py:678
 msgid "Send `/unlink_all` to a group to unlink all remote chats from it."
 msgstr "`/unlink_all` をグループに送信すると、そこにリンクされたチャットを解除できます。"
 
 #: efb_telegram_master/chat_binding.py:726
->>>>>>> ffbc82e1
 #, python-brace-format
 msgid "This group is linked to {0}Send a message to this group to deliver it to the chat.\n"
 "Do NOT reply to this system message."
 msgstr "このグループは {0} にリンクされました。ここに送信されたメッセージは全部リンク先に転送します。\n"
 "このメッセージに返信しないでください。"
 
-<<<<<<< HEAD
-#: efb_telegram_master/chat_binding.py:719
-=======
 #: efb_telegram_master/chat_binding.py:732
->>>>>>> ffbc82e1
 #, python-brace-format
 msgid "This group is linked to an unknown chat ({chat_id}) on channel {channel_emoji} {channel_name}. Possibly you can no longer reach this chat. Send /unlink_all to unlink all chats from this group."
 msgstr "このグルーブのリンク先はチャンネル {channel_emoji} {channel_name} の不明なチャット ({chat_id}) です。おそらくこのチャットはもう届けません。/unlink_all ですべてのリンクを解除することができます。"
 
-<<<<<<< HEAD
-#: efb_telegram_master/chat_binding.py:730
-msgid "This Telegram group is linked to the following chats, choose one to start a conversation with."
-msgstr "このグループは以下のチャットにリンクされました、送信先を選択してください。"
-
-#: efb_telegram_master/chat_binding.py:776
-=======
 #: efb_telegram_master/chat_binding.py:743
 msgid "This Telegram group is linked to the following chats, choose one to start a conversation with."
 msgstr "このグループは以下のチャットにリンクされました、送信先を選択してください。"
 
 #: efb_telegram_master/chat_binding.py:785
->>>>>>> ffbc82e1
 #, python-brace-format
 msgid "Invalid command. ({0})"
 msgstr "無効なコマンドです。({0})"
 
-<<<<<<< HEAD
-#: efb_telegram_master/chat_binding.py:788
-=======
 #: efb_telegram_master/chat_binding.py:797
->>>>>>> ffbc82e1
 #, python-brace-format
 msgid "Reply to this message to chat with {0}."
 msgstr "このメッセージに返信して {0} と会話する。"
 
-<<<<<<< HEAD
-#: efb_telegram_master/chat_binding.py:835
-=======
 #: efb_telegram_master/chat_binding.py:844
->>>>>>> ffbc82e1
 msgid "Error: No recipient specified.\n"
 "Please reply to a previous message, or choose a recipient:\n\n"
 "Legend:\n"
@@ -1160,30 +873,18 @@
 "前のメッセージを返信して、まだは送信先を選択してください。\n\n"
 "凡例:\n"
 
-<<<<<<< HEAD
-#: efb_telegram_master/chat_binding.py:855
-=======
 #: efb_telegram_master/chat_binding.py:864
->>>>>>> ffbc82e1
 #, python-brace-format
 msgid "Delivering the message to {0}"
 msgstr "{0} に送信します。"
 
-<<<<<<< HEAD
-#: efb_telegram_master/chat_binding.py:859
-=======
 #: efb_telegram_master/chat_binding.py:868
->>>>>>> ffbc82e1
 msgid "Error: No recipient specified.\n"
 "Please reply to a previous message."
 msgstr "エラー: 送信先は指定されません。\n"
 "前のメッセージを返信してください。"
 
-<<<<<<< HEAD
-#: efb_telegram_master/chat_binding.py:864
-=======
 #: efb_telegram_master/chat_binding.py:873
->>>>>>> ffbc82e1
 #, python-brace-format
 msgid "Error: No recipient specified.\n"
 "Please reply to a previous message.\n\n"
@@ -1192,72 +893,40 @@
 "前のメッセージに返信してください。\n\n"
 "無効なパラメータ ({0})。"
 
-<<<<<<< HEAD
-#: efb_telegram_master/chat_binding.py:878
-msgid "Send /update_info in a group where this bot is a group admin to update group title and profile picture"
-msgstr "ボットがグループ管理者である場合は、グループに /update_info を送信すると、グループ名とアイコンを更新することができます。"
-
-#: efb_telegram_master/chat_binding.py:888
-=======
 #: efb_telegram_master/chat_binding.py:887
 msgid "Send /update_info in a group where this bot is a group admin to update group title and profile picture"
 msgstr "ボットがグループ管理者である場合は、グループに /update_info を送信すると、グループ名とアイコンを更新することができます。"
 
 #: efb_telegram_master/chat_binding.py:897
->>>>>>> ffbc82e1
 #, python-brace-format
 msgid "This only works in a group linked with one chat. Currently {0} chat linked to this group."
 msgid_plural "This only works in a group linked with one chat. Currently {0} chats linked to this group."
 msgstr[0] "単独リンクされたグループのみ利用できます。 今 {0} 個のグループにリンクされました。"
 
-<<<<<<< HEAD
-#: efb_telegram_master/chat_binding.py:920
-msgid "Chat details updated."
-msgstr ""
-
-#: efb_telegram_master/chat_binding.py:923
-=======
 #: efb_telegram_master/chat_binding.py:929
 msgid "Chat details updated."
 msgstr ""
 
 #: efb_telegram_master/chat_binding.py:932
->>>>>>> ffbc82e1
 #, python-brace-format
 msgid "Channel linked ({channel}) is not found."
 msgstr ""
 
-<<<<<<< HEAD
-#: efb_telegram_master/chat_binding.py:927
-msgid "Chat linked is not found in channel."
-msgstr "リンクされたリモートチャットは見つかりません。"
-
-#: efb_telegram_master/chat_binding.py:930
-=======
 #: efb_telegram_master/chat_binding.py:936
 msgid "Chat linked is not found in channel."
 msgstr "リンクされたリモートチャットは見つかりません。"
 
 #: efb_telegram_master/chat_binding.py:939
->>>>>>> ffbc82e1
 #, python-brace-format
 msgid "Error occurred while update chat details.\n"
 "{0}"
 msgstr ""
 
-<<<<<<< HEAD
-#: efb_telegram_master/chat_binding.py:933
-msgid "No profile picture provided from this chat."
-msgstr "このチャットはアイコンなしです。"
-
-#: efb_telegram_master/chat_binding.py:936
-=======
 #: efb_telegram_master/chat_binding.py:942
 msgid "No profile picture provided from this chat."
 msgstr "このチャットはアイコンなしです。"
 
 #: efb_telegram_master/chat_binding.py:945
->>>>>>> ffbc82e1
 #, python-brace-format
 msgid "Error occurred while update chat details. \n"
 "{0}"
@@ -1273,37 +942,6 @@
 msgid "Index out of bound: {0}. (CE02)"
 msgstr "インデックスが範囲外です：{0}。(CE02)"
 
-<<<<<<< HEAD
-#: efb_telegram_master/commands.py:143
-msgid "<i>Click the link next to the name for usage.</i>\n"
-msgstr ""
-
-#: efb_telegram_master/commands.py:172
-msgid "No command found."
-msgstr ""
-
-#: efb_telegram_master/commands.py:177
-msgid "Invalid module id ID. (XC03)"
-msgstr ""
-
-#: efb_telegram_master/commands.py:183
-msgid "Command not found in selected module. (XC04)"
-msgstr ""
-
-#: efb_telegram_master/commands.py:213
-msgid "Invalid module ID. (XC01)"
-msgstr ""
-
-#: efb_telegram_master/commands.py:223
-msgid "Command not found in selected module. (XC02)"
-msgstr ""
-
-#: efb_telegram_master/commands.py:230
-msgid "Please wait..."
-msgstr "しばらくお待ちください..."
-
-#: efb_telegram_master/commands.py:239
-=======
 #: efb_telegram_master/commands.py:138
 msgid "<i>Click the link next to the name for usage.</i>\n"
 msgstr ""
@@ -1333,7 +971,6 @@
 msgstr "しばらくお待ちください..."
 
 #: efb_telegram_master/commands.py:229
->>>>>>> ffbc82e1
 msgid "Error: Command is not found in the channel.\n"
 "Function: {channel_id}.{callable}\n"
 "Arguments: {args!r}\n"
