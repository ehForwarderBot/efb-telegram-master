msgid ""
msgstr ""
"Project-Id-Version: ehforwarderbot\n"
"Report-Msgid-Bugs-To: \n"
<<<<<<< HEAD
"POT-Creation-Date: 2019-08-22 15:44+0800\n"
"PO-Revision-Date: 2019-08-22 07:46\n"
=======
"POT-Creation-Date: 2019-09-03 15:00+0800\n"
"PO-Revision-Date: 2019-09-03 07:44\n"
>>>>>>> 63c86665
"Last-Translator: Eana Hufwe (blueset)\n"
"Language-Team: Indonesian\n"
"Language: id_ID\n"
"MIME-Version: 1.0\n"
"Content-Type: text/plain; charset=UTF-8\n"
"Content-Transfer-Encoding: 8bit\n"
"Plural-Forms: nplurals=1; plural=0;\n"
"X-Generator: crowdin.com\n"
"X-Crowdin-Project: ehforwarderbot\n"
"X-Crowdin-Language: id\n"
"X-Crowdin-File: /EFBChannels/efb-telegram-master/efb_telegram_master/locale/efb_telegram_master.pot\n"

<<<<<<< HEAD
#: efb_telegram_master/slave_message.py:193
=======
#: efb_telegram_master/slave_message.py:196
>>>>>>> 63c86665
#, python-brace-format
msgid "Unknown type of message \"{0}\". (UT01)"
msgstr ""

<<<<<<< HEAD
#: efb_telegram_master/slave_message.py:391
msgid "sent a picture."
msgstr ""

#: efb_telegram_master/slave_message.py:561
=======
#: efb_telegram_master/slave_message.py:397
msgid "sent a picture."
msgstr ""

#: efb_telegram_master/slave_message.py:568
>>>>>>> 63c86665
msgid "sent a file."
msgstr ""

#. TRANSLATORS: Flag for edited message, but cannot be edited on Telegram.
<<<<<<< HEAD
#: efb_telegram_master/slave_message.py:624
msgid "[edited]"
msgstr "[diedit]"

#: efb_telegram_master/slave_message.py:641
msgid "sent a video."
msgstr ""

#: efb_telegram_master/slave_message.py:665
#: efb_telegram_master/slave_message.py:673
=======
#: efb_telegram_master/slave_message.py:631
msgid "[edited]"
msgstr "[diedit]"

#: efb_telegram_master/slave_message.py:648
msgid "sent a video."
msgstr ""

#: efb_telegram_master/slave_message.py:672
#: efb_telegram_master/slave_message.py:680
>>>>>>> 63c86665
msgid "(unsupported)"
msgstr ""

#: efb_telegram_master/slave_message.py:718
msgid "Message removed in remote chat."
msgstr "Pesan dihapus di obrolan terpencil."

#: efb_telegram_master/__init__.py:105
msgid "WebP support of Pillow is required.\n"
"Please refer to Pillow Documentation for instructions.\n"
"https://pillow.readthedocs.io/"
msgstr "Dukungan WebP dari Pillow diperlukan.\n"
"Silahkan lihat ke Dokumentasi Pillow sebagai petunjuk.\n"
"https://pillow.readthedocs.io/"

#: efb_telegram_master/__init__.py:174
#, python-brace-format
msgid "Config File does not exist. ({path})"
msgstr "Tidak ada berkas config. ({path})"

#: efb_telegram_master/__init__.py:180
msgid "Telegram bot token must be a string"
msgstr "Token bot telegram harus berupa sebuah string"

#: efb_telegram_master/__init__.py:186
msgid "Admins' user IDs must be a list of one number or more."
msgstr "ID pengguna admin harus daftar satu nomor atau lebih."

#: efb_telegram_master/__init__.py:191
#, python-brace-format
msgid "Admin ID is expected to be an int, but {data} is found."
msgstr "Admin ID diharapkan int, tapi {data} ditemukan."

#: efb_telegram_master/__init__.py:204
#, python-brace-format
msgid "The group {group_name} ({group_id}) is linked to:"
msgstr "Kelompok {group_name} ({group_id}) ditautkan ke:"

#: efb_telegram_master/__init__.py:215
#, python-brace-format
msgid "\n"
"- Unknown channel {channel_id}: {chat_id}"
msgstr ""

#: efb_telegram_master/__init__.py:220 efb_telegram_master/__init__.py:243
#, python-brace-format
msgid "\n"
"- {channel_emoji} {channel_name}: Unknown chat ({chat_id})"
msgstr "\n"
"- {channel_emoji} {channel_name}: Obrolan yang tidak dikenal ({chat_id})"

#: efb_telegram_master/__init__.py:226
#, python-brace-format
msgid "The group {group_name} ({group_id}) is not linked to any remote chat. To link one, use /link."
msgstr "Kelompok {group_name} ({group_id}) tidak terhubung dengan setiap obrolan yang terpencil. Untuk link satu, menggunakan /link."

#: efb_telegram_master/__init__.py:234
#, python-brace-format
msgid "The channel {group_name} ({group_id}) is linked to:"
msgstr "Saluran {group_name} ({group_id}) ditautkan ke:"

#: efb_telegram_master/__init__.py:249
#, python-brace-format
msgid "The channel {group_name} ({group_id}) is not linked to any remote chat. "
msgstr "Saluran {group_name} ({group_id}) tidak terhubung dengan setiap obrolan yang terpencil. "

#: efb_telegram_master/__init__.py:253
#, python-brace-format
msgid "This is EFB Telegram Master Channel {version}, running on EFB {fw_version}.\n"
"{count} slave channel activated:"
msgid_plural "This is EFB Telegram Master Channel {version}, running on EFB {fw_version}.\n"
"{count} slave channels activated:"
msgstr[0] ""

#: efb_telegram_master/__init__.py:264
#, python-brace-format
msgid "\n\n"
"{count} middleware activated:"
msgid_plural "\n\n"
"{count} middlewares activated:"
msgstr[0] "\n\n"
"{count} middlewares diaktifkan:"

#: efb_telegram_master/__init__.py:282
msgid "You cannot link remote chats to here. Please try again."
msgstr "Anda tidak dapat menghubungkan obrolan terpencil di sini. Silakan coba lagi."

#: efb_telegram_master/__init__.py:284
msgid "This is EFB Telegram Master Channel.\n\n"
"To learn more, please visit https://github.com/blueset/efb-telegram-master ."
msgstr "Ini adalah Saluran Inti Telegram EFB.\n\n"
"Untuk mempelajari lebih lanjut, silahkan kunjungi https://github.com/blueset/efb-telegram-master ."

#: efb_telegram_master/__init__.py:298
msgid "Reply to a message with this command and an emoji to send a reaction. Ex.: <code>/react 👍</code>.\n"
"Send <code>/react -</code> to remove your reaction from a message."
msgstr ""

#: efb_telegram_master/__init__.py:309
msgid "The message you replied to is not recorded in ETM database. You cannot react to this message."
msgstr ""

#: efb_telegram_master/__init__.py:315
msgid "Reactors of this message are not recorded in database."
msgstr ""

#: efb_telegram_master/__init__.py:320
msgid "This message has no reactions yet. Reply to a message with this command and an emoji to send a reaction. Ex.: <code>/react 👍</code>."
msgstr ""

#: efb_telegram_master/__init__.py:341
msgid "The slave channel involved in this message ({}) is not available. You cannot react to this message."
msgstr ""

#: efb_telegram_master/__init__.py:348
msgid "The channel involved in this message does not accept reactions. You cannot react to this message."
msgstr ""

#: efb_telegram_master/__init__.py:355
msgid "The chat involved in this message ({}) is not found. You cannot react to this message."
msgstr ""

#: efb_telegram_master/__init__.py:365
msgid "You cannot react anything to this message."
msgstr ""

#: efb_telegram_master/__init__.py:368
msgid "{} is not accepted as a reaction to this message."
msgstr ""

#: efb_telegram_master/__init__.py:370
msgid "You may want to try: {}"
msgstr ""

#: efb_telegram_master/__init__.py:375
msgid "EFB Telegram Master Channel\n"
"/link\n"
"    Link a remote chat to an empty Telegram group.\n"
"    Followed by a regular expression to filter results.\n"
"/chat\n"
"    Generate a chat head to start a conversation.\n"
"    Followed by a regular expression to filter results.\n"
"/extra\n"
"    List all additional features from slave channels.\n"
"/unlink_all\n"
"    Unlink all remote chats in this chat.\n"
"/info\n"
"    Show information of the current Telegram chat.\n"
"/react [emoji]\n"
"    React to a message with an emoji, or show a list of members reacted.\n"
"/update_info\n"
"    Update name and profile picture a linked Telegram group.\n"
"    Only works in singly linked group where the bot is an admin.\n"
"/help\n"
"    Print this command list."
msgstr ""

#: efb_telegram_master/__init__.py:410
msgid "Conflicted polling detected. If this error persists, please ensure you are running only one instance of this Telegram bot."
msgstr "Konflik pemungutan suara terdeteksi. Jika kesalahan ini berlanjut, pastikan anda hanya menjalankan satu contoh bot Telegram ini."

#: efb_telegram_master/__init__.py:428
#, python-brace-format
msgid "Message request is invalid.\n"
"{error}\n"
"<code>{update}</code>"
msgstr "Pesan permintaan yang tidak sah.\n"
"{error}\n"
"<code>{update}</code>"

#: efb_telegram_master/__init__.py:438
#, python-brace-format
msgid "This message is not processed due to poor internet environment of the server.\n"
"<code>{code}</code>"
msgstr "Pesan ini tidak diproses karena lingkungan internet yang buruk dari server.\n"
"<code>{code}</code>"

#: efb_telegram_master/__init__.py:447
#, python-brace-format
msgid "<b>EFB Telegram Master channel</b>\n"
"You may have a poor internet connection on your server. Currently {count} network error is detected.\n"
"For more details, please refer to the log."
msgid_plural "<b>EFB Telegram Master channel</b>\n"
"You may have a poor internet connection on your server. Currently {count} network errors are detected.\n"
"For more details, please refer to the log."
msgstr[0] "<b>TKS Telegram Master channel</b> mungkin Anda memiliki koneksi internet yang buruk pada server anda. Saat ini {count} kesalahan jaringan yang terdeteksi. Untuk lebih jelasnya, silakan lihat log."

#: efb_telegram_master/__init__.py:468
#, python-brace-format
msgid "Chat migration detected.\n"
"All {count} remote chat are now linked to this new group."
msgid_plural "Chat migration detected.\n"
"All {count} remote chats are now linked to this new group."
msgstr[0] "Obrolan migrasi terdeteksi. Semua {count} obrolan terpencil sekarang terkait dengan grup baru ini."

#: efb_telegram_master/__init__.py:478
#, python-brace-format
msgid "EFB Telegram Master channel encountered error <code>{error}</code> caused by update <code>{update}</code>."
msgstr "Saluran Inti Telegram EFB mengalami kesalahan <code>{error}</code> disebabkan oleh pembaruan <code>{update}</code>."

<<<<<<< HEAD
#: efb_telegram_master/__init__.py:515
msgid "Message is not possible to be retrieved."
msgstr ""

#: efb_telegram_master/__init__.py:522
=======
#: efb_telegram_master/__init__.py:507
msgid "Message is not possible to be retrieved."
msgstr ""

#: efb_telegram_master/__init__.py:514
>>>>>>> 63c86665
msgid "This button does nothing."
msgstr ""

#: efb_telegram_master/wizard.py:69
msgid "# ======================================\n"
"# EFB Telegram Master Configuration file\n"
"# ======================================\n"
"#\n"
"# This file configures how EFB Telegram Master Channel (ETM) works, and\n"
"# Who it belongs to.\n"
"#\n"
"# Required items\n"
"# --------------\n"
"#\n"
"# [Bot Token]\n"
"# The bot token obtained from @BotFather, in the format of numbers-colon-\n"
"# alphanumerals.\n"
msgstr ""

#: efb_telegram_master/wizard.py:88
msgid "# [List of Admin User IDs]\n"
"# ETM will only process messages and commands from users\n"
"# listed below.  This ID can be obtained from various ways \n"
"# on Telegram.\n"
msgstr ""

#: efb_telegram_master/wizard.py:98
msgid "# Optional items\n"
"# --------------\n"
"#\n"
"# [Experimental Flags]\n"
"# This section can be used to toggle experimental functionality.\n"
"# These features may be changed or removed at any time.\n"
"# Refer to the project documentation for details.\n"
"#\n"
"# https://github.com/blueset/efb-telegram-master\n"
msgstr ""

#: efb_telegram_master/wizard.py:114
msgid "# [Network configurations]\n"
"# Timeout tweaks, Proxy, etc.\n"
"# Refer to the project documentation for details.\n"
"#\n"
"# https://github.com/blueset/efb-telegram-master\n"
msgstr ""

#: efb_telegram_master/wizard.py:141
msgid "# [RPC interface]\n"
"# Enable RPC interface of ETM where you can use scripts to manage data stored\n"
"# in the ETM message database or make queries.\n"
"# Refer to the project documentation for details.\n"
"#\n"
"# https://github.com/blueset/efb-telegram-master\n"
msgstr ""

#: efb_telegram_master/wizard.py:167
msgid "Your Telegram Bot token: "
msgstr ""

#: efb_telegram_master/wizard.py:176
msgid "Bot token is required. Please try again."
msgstr ""

#: efb_telegram_master/wizard.py:183
msgid "Please try again."
msgstr ""

#: efb_telegram_master/wizard.py:190
msgid "1. Set up your Telegram Bot\n"
"---------------------------\n"
"ETM requires you to have a Telegram bot ready with you to start with."
msgstr ""

#: efb_telegram_master/wizard.py:203
msgid "Yes, please tell me how to make one."
msgstr ""

#: efb_telegram_master/wizard.py:204
msgid "No, I have already made one according to the docs."
msgstr ""

#: efb_telegram_master/wizard.py:206
msgid "Do you need help creating a bot?"
msgstr ""

#: efb_telegram_master/wizard.py:212
msgid "Follow this guide to create your first ETM Telegram Bot.\n\n"
">>> Step 1: Search @BotFather on Telegram, or follow the link below. You should be able to see a bot named “BotFather”."
msgstr ""

#: efb_telegram_master/wizard.py:220 efb_telegram_master/wizard.py:232
#: efb_telegram_master/wizard.py:261
msgid "Press ENTER/RETURN to continue..."
msgstr ""

#: efb_telegram_master/wizard.py:223
msgid ">>> Step 2: Send /newbot to BotFather to create a new bot. Follow its prompts to give it a name and a username. Note that its username must end with “bot”.\n\n"
"After setting its username, you should receive a long line of code called “token”. Keep it with you securely, we will need that later on."
msgstr ""

#: efb_telegram_master/wizard.py:235
msgid ">>> Step 3: Get the bot ready for ETM.\n"
"Send /setjoingroups to BotFather, choose the bot you just created, then choose “Enable”. This will allow your bot to join groups.\n\n"
"Send /setprivacy to BotFather, choose the bot you just created, then choose “Disable”. This will allow your bot to process all messages in groups it joined, not just commands.\n\n"
"Send /setcommands to BotFather, choose the bot you just created, then copy and paste the following few lines to BotFather. This will allow your bot to give you a list of commands when you need them."
msgstr ""

#: efb_telegram_master/wizard.py:251
msgid "help - Show commands list.\n"
"link - Link a remote chat to a group.\n"
"unlink_all - Unlink all remote chats from a group.\n"
"info - Display information of the current Telegram chat.\n"
"chat - Generate a chat head.\n"
"extra - Access additional features from Slave Channels.\n"
"update_info - Update the group name and profile picture.\n"
"react - Send a reaction to a message, or show a list of reactors."
msgstr ""

#: efb_telegram_master/wizard.py:267
msgid "List of Admin User IDs, separated with comma: "
msgstr ""

#: efb_telegram_master/wizard.py:277
msgid "Admin IDs are required. Please try again."
msgstr ""

#: efb_telegram_master/wizard.py:283
#, python-brace-format
msgid "{input} is not a valid input. Please try again."
msgstr ""

#: efb_telegram_master/wizard.py:292
msgid "2. Set up Bot administrators\n"
"----------------------------\n"
"To protect your data privacy and security, you need to provide a list of users who can interact with this Telegram Bot."
msgstr ""

#: efb_telegram_master/wizard.py:301
msgid "Yes, I want to know how to get my ID."
msgstr ""

#: efb_telegram_master/wizard.py:302
msgid "No, I already know my ID."
msgstr ""

#: efb_telegram_master/wizard.py:304
msgid "Do you need help getting your ID?"
msgstr ""

#: efb_telegram_master/wizard.py:309
msgid "Starting ID bot..."
msgstr ""

#: efb_telegram_master/wizard.py:317
#, python-brace-format
msgid "Your Telegram user ID is {id}."
msgstr ""

#: efb_telegram_master/wizard.py:325 efb_telegram_master/wizard.py:338
#: efb_telegram_master/wizard.py:542 efb_telegram_master/wizard.py:551
#: efb_telegram_master/wizard.py:559 efb_telegram_master/wizard.py:586
msgid "OK"
msgstr ""

#: efb_telegram_master/wizard.py:329
msgid "Now, send any message to the bot you just created. You should be able to get a numerical ID. That is your Telegram user ID. Enter that below to set yourself as an admin."
msgstr ""

#: efb_telegram_master/wizard.py:336
msgid "Stopping ID bot..."
msgstr ""

#: efb_telegram_master/wizard.py:346
msgid "Number of chats shown in when choosing for /chat and /link command. An overly large value may lead to malfunction of such commands."
msgstr ""

#: efb_telegram_master/wizard.py:352
msgid "Link more than one remote chat to one Telegram group. Send and reply as you do with an unlinked chat. Disable to link remote chats and Telegram group one-to-one."
msgstr ""

#: efb_telegram_master/wizard.py:358
msgid "Notify the user about network error every n errors received. Set to 0 to disable it."
msgstr ""

#: efb_telegram_master/wizard.py:363
msgid "When a slave channel requires to remove a message, EFB will ignore the request if this value is true."
msgstr ""

#: efb_telegram_master/wizard.py:368
msgid "Detect the locale from admin’s messages automatically. Locale defined in environment variables will be used otherwise."
msgstr ""

#: efb_telegram_master/wizard.py:373
msgid "Retry infinitely when an error occurred while sending request to Telegram Bot API. Note that this may lead to repetitive message delivery, as the respond of Telegram Bot API is not reliable, and may not reflect the actual result."
msgstr ""

#: efb_telegram_master/wizard.py:380
msgid "Send all image messages as files, in order to prevent Telegram’s image compression in an aggressive way."
msgstr ""

#: efb_telegram_master/wizard.py:385
msgid "Behavior when a message received is muted on slave channel platform.\n\n"
"- normal: send to Telegram as normal message\n"
"- silent: send to Telegram as normal message, but without notification sound\n"
"- mute: do not send to Telegram"
msgstr ""

#: efb_telegram_master/wizard.py:394
msgid "Behavior when a message received is from you on slave channel platform. This overrides settings from message_muted_on_slave.\n\n"
"- normal: send to Telegram as normal message\n"
"- silent: send to Telegram as normal message, but without notification sound\n"
"- mute: do not send to Telegram"
msgstr ""

#: efb_telegram_master/wizard.py:406
msgid "Do you want to config experimental features? "
msgstr ""

#: efb_telegram_master/wizard.py:444
msgid "Do you want to adjust network configurations? (connection timeout and proxy) "
msgstr ""

#: efb_telegram_master/wizard.py:451
msgid "For meanings and significances of the following values, please consult the module documentations."
msgstr ""

#: efb_telegram_master/wizard.py:458
msgid "Do you want to change timeout settings? "
msgstr ""

#: efb_telegram_master/wizard.py:463
msgid "read_timeout (in seconds): "
msgstr ""

#: efb_telegram_master/wizard.py:465
msgid "connect_timeout (in seconds): "
msgstr ""

#: efb_telegram_master/wizard.py:467
msgid "Do you want to run ETM behind a proxy? "
msgstr ""

#: efb_telegram_master/wizard.py:471
msgid "Select proxy type"
msgstr ""

#: efb_telegram_master/wizard.py:473
msgid "Proxy host (domain/IP): "
msgstr ""

#: efb_telegram_master/wizard.py:474 efb_telegram_master/wizard.py:528
msgid "Proxy port: "
msgstr ""

#: efb_telegram_master/wizard.py:477
msgid "Does it require authentication?"
msgstr ""

#: efb_telegram_master/wizard.py:479
msgid "Username: "
msgstr ""

#: efb_telegram_master/wizard.py:480
msgid "Password: "
msgstr ""

#: efb_telegram_master/wizard.py:490
msgid "You have not installed required extra package to use SOCKS5 proxy, please install with the following command:"
msgstr ""

#: efb_telegram_master/wizard.py:508
msgid "To learn about what RPC is and what it does, please visit the module documentations."
msgstr ""

#: efb_telegram_master/wizard.py:515
msgid "Do you want to enable RPC interface? "
msgstr ""

#: efb_telegram_master/wizard.py:527
msgid "RPC server: "
msgstr ""

#: efb_telegram_master/wizard.py:537
msgid "Checking ffmpeg installation..."
msgstr ""

#: efb_telegram_master/wizard.py:539 efb_telegram_master/wizard.py:548
#: efb_telegram_master/wizard.py:556
msgid "FAILED"
msgstr ""

#: efb_telegram_master/wizard.py:540
msgid "ffmpeg is not found in current $PATH."
msgstr ""

#: efb_telegram_master/wizard.py:544
msgid "Checking libmagic installation..."
msgstr ""

#: efb_telegram_master/wizard.py:549
msgid "libmagic is not found in your system."
msgstr ""

#: efb_telegram_master/wizard.py:553
msgid "Checking libwebp installation..."
msgstr ""

#: efb_telegram_master/wizard.py:557
msgid "libwebp plugin is not detected by Pillow."
msgstr ""

#: efb_telegram_master/wizard.py:570
msgid "================================\n"
"EFB Telegram Master Setup Wizard\n"
"================================\n\n"
"This wizard will guide you to setup your EFB Telegram Master channel (ETM). This would be really fast and simple."
msgstr ""

#: efb_telegram_master/wizard.py:584
msgid "Saving configurations..."
msgstr ""

#: efb_telegram_master/wizard.py:590
msgid "Congratulations! You have finished the setup wizard for EFB Telegram Master Channel."
msgstr ""

#: efb_telegram_master/utils.py:46
#, python-brace-format
msgid "{0} is not a valid experimental flag"
msgstr "{0} adalah tidak sah eksperimental bendera"

<<<<<<< HEAD
#: efb_telegram_master/master_message.py:99
=======
#: efb_telegram_master/master_message.py:114
>>>>>>> 63c86665
msgid "Error: No recipient specified.\n"
"Please reply to a previous message. (MS01)"
msgstr "Kesalahan: Tidak ada penerima yang ditentukan.\n"
"Silahkan balas ke sebuah pesan sebelumnya. (MS01)"

<<<<<<< HEAD
#: efb_telegram_master/master_message.py:105
=======
#: efb_telegram_master/master_message.py:120
>>>>>>> 63c86665
msgid "Error: No recipient specified.\n"
"Please reply to a previous message. (MS02)"
msgstr "Kesalahan: Tidak ada penerima yang ditentukan.\n"
"Silahkan balas ke sebuah pesan sebelumnya. (MS02)"

<<<<<<< HEAD
#: efb_telegram_master/master_message.py:164
#: efb_telegram_master/master_message.py:209
msgid "Message is not found in database. Please try with another message. (UC07)"
msgstr "Pesan tidak ditemukan dalam basis data. Silakan mencoba dengan pesan yang lain. (UC07)"

#: efb_telegram_master/master_message.py:175
msgid "Message is not found in database. Please try with another one. (UC03)"
msgstr "Pesan tidak ditemukan dalam basis data. Silakan mencoba dengan yang lain. (UC03)"

#: efb_telegram_master/master_message.py:179
msgid "Please reply to an incoming message. (UC04)"
msgstr "Harap membalas pesan yang masuk. (UC04)"

#: efb_telegram_master/master_message.py:190
msgid "Message is not found in database. Please try with another one. (UC05)"
msgstr "Tidak ditemukan pesan dalam database. Silakan mencoba dengan yang lain. (UC05)"

#: efb_telegram_master/master_message.py:194
msgid "This group is linked to multiple remote chats. Please reply to an incoming message. To unlink all remote chats, please send /unlink_all . (UC06)"
msgstr "Grup ini terhubung ke beberapa obrolan jarak jauh. Harap balas ke pesan masuk. Untuk menghapus semua obrolan jarak jauh, harap kirim / hapus_semua. (UC06)"

#: efb_telegram_master/master_message.py:213
msgid "This group is not linked to any chat. (UC06)"
msgstr "Kelompok ini tidak ditautkan ke obrolan manapun. (UC06)"

#: efb_telegram_master/master_message.py:221
=======
#: efb_telegram_master/master_message.py:178
#: efb_telegram_master/master_message.py:223
msgid "Message is not found in database. Please try with another message. (UC07)"
msgstr "Pesan tidak ditemukan dalam basis data. Silakan mencoba dengan pesan yang lain. (UC07)"

#: efb_telegram_master/master_message.py:189
msgid "Message is not found in database. Please try with another one. (UC03)"
msgstr "Pesan tidak ditemukan dalam basis data. Silakan mencoba dengan yang lain. (UC03)"

#: efb_telegram_master/master_message.py:193
msgid "Please reply to an incoming message. (UC04)"
msgstr "Harap membalas pesan yang masuk. (UC04)"

#: efb_telegram_master/master_message.py:204
msgid "Message is not found in database. Please try with another one. (UC05)"
msgstr "Tidak ditemukan pesan dalam database. Silakan mencoba dengan yang lain. (UC05)"

#: efb_telegram_master/master_message.py:208
msgid "This group is linked to multiple remote chats. Please reply to an incoming message. To unlink all remote chats, please send /unlink_all . (UC06)"
msgstr "Grup ini terhubung ke beberapa obrolan jarak jauh. Harap balas ke pesan masuk. Untuk menghapus semua obrolan jarak jauh, harap kirim / hapus_semua. (UC06)"

#: efb_telegram_master/master_message.py:227
msgid "This group is not linked to any chat. (UC06)"
msgstr "Kelompok ini tidak ditautkan ke obrolan manapun. (UC06)"

#: efb_telegram_master/master_message.py:235
>>>>>>> 63c86665
#, python-brace-format
msgid "Internal error: Channel \"{0}\" not found."
msgstr "Kesalahan internal: Saluran \"{0}\" tidak ditemukan."

#. TRANSLATORS: Message body text for location messages.
<<<<<<< HEAD
#: efb_telegram_master/master_message.py:349
msgid "Location"
msgstr ""

#: efb_telegram_master/master_message.py:362
=======
#: efb_telegram_master/master_message.py:363
msgid "Location"
msgstr ""

#: efb_telegram_master/master_message.py:376
>>>>>>> 63c86665
#, python-brace-format
msgid "Shared a contact: {first_name} {last_name}\n"
"{phone_number}"
msgstr ""

<<<<<<< HEAD
#: efb_telegram_master/master_message.py:366
=======
#: efb_telegram_master/master_message.py:380
>>>>>>> 63c86665
#, python-brace-format
msgid "Message type {0} is not supported."
msgstr "Jenis pesan {0} tidak didukung."

<<<<<<< HEAD
#: efb_telegram_master/master_message.py:370
msgid "Chat is not found."
msgstr "Obrolan tidak ditemukan."

#: efb_telegram_master/master_message.py:372
msgid "Message type is not supported."
msgstr "Jenis pesan tidak didukung."

#: efb_telegram_master/master_message.py:374
=======
#: efb_telegram_master/master_message.py:384
msgid "Chat is not found."
msgstr "Obrolan tidak ditemukan."

#: efb_telegram_master/master_message.py:386
msgid "Message type is not supported."
msgstr "Jenis pesan tidak didukung."

#: efb_telegram_master/master_message.py:388
>>>>>>> 63c86665
msgid "Message editing is not supported.\n\n"
"{!s}"
msgstr ""

<<<<<<< HEAD
#: efb_telegram_master/master_message.py:376
=======
#: efb_telegram_master/master_message.py:390
>>>>>>> 63c86665
msgid "Message is not sent.\n\n"
"{!r}"
msgstr "Pesan tidak terkirim.\n\n"
"{!r}"

<<<<<<< HEAD
#: efb_telegram_master/master_message.py:414
msgid "Attachment is too large. Maximum is 20 MB. (AT01)"
msgstr "Lampiran terlalu besar. Maksimum adalah 20 MB. (AT01)"

#: efb_telegram_master/bot_manager.py:125
#: efb_telegram_master/bot_manager.py:162
msgid "Message is truncated due to its length. Full message is sent as attachment."
msgstr "Pesan terpotong karena panjangnya. Pesan penuh dikirim sebagai lampiran."

#: efb_telegram_master/bot_manager.py:234
msgid "Caption is truncated due to its length. Full message is sent as attachment."
msgstr "Keterangan dipotong karena kepanjangan. Pesan penuh dikirim sebagai lampiran."

#: efb_telegram_master/bot_manager.py:414
msgid "Session expired. Please try again. (SE01)"
msgstr "Sesi sudah kadaluarsa. Silahkan coba lagi. (SE01)"

#: efb_telegram_master/bot_manager.py:467
msgid "Response is truncated due to its length. Full message is sent as attachment."
msgstr ""

#: efb_telegram_master/bot_manager.py:497
msgid "Empty attachment detected."
msgstr "Lampiran kosong terdeteksi."

#: efb_telegram_master/chat_binding.py:307
=======
#: efb_telegram_master/master_message.py:431
msgid "Attachment is too large. Maximum is 20 MB. (AT01)"
msgstr "Lampiran terlalu besar. Maksimum adalah 20 MB. (AT01)"

#: efb_telegram_master/bot_manager.py:135
#: efb_telegram_master/bot_manager.py:172
msgid "Message is truncated due to its length. Full message is sent as attachment."
msgstr "Pesan terpotong karena panjangnya. Pesan penuh dikirim sebagai lampiran."

#: efb_telegram_master/bot_manager.py:244
msgid "Caption is truncated due to its length. Full message is sent as attachment."
msgstr "Keterangan dipotong karena kepanjangan. Pesan penuh dikirim sebagai lampiran."

#: efb_telegram_master/bot_manager.py:424
msgid "Session expired. Please try again. (SE01)"
msgstr "Sesi sudah kadaluarsa. Silahkan coba lagi. (SE01)"

#: efb_telegram_master/bot_manager.py:477
msgid "Response is truncated due to its length. Full message is sent as attachment."
msgstr ""

#: efb_telegram_master/bot_manager.py:517
msgid "Empty attachment detected."
msgstr "Lampiran kosong terdeteksi."

#: efb_telegram_master/chat_binding.py:309
#: efb_telegram_master/chat_binding.py:462
#: efb_telegram_master/chat_binding.py:715
msgid "Processing..."
msgstr "Memproses..."

#: efb_telegram_master/chat_binding.py:356
>>>>>>> 63c86665
#, python-brace-format
msgid "{0}: Linked"
msgstr "{0}: Ditautkan"

<<<<<<< HEAD
#: efb_telegram_master/chat_binding.py:308
#, python-brace-format
msgid "{0}: Muted"
msgstr "{0}: Diredam"

#: efb_telegram_master/chat_binding.py:309
=======
#: efb_telegram_master/chat_binding.py:357
>>>>>>> 63c86665
#, python-brace-format
msgid "{0}: User"
msgstr "{0}: Pengguna"

<<<<<<< HEAD
#: efb_telegram_master/chat_binding.py:310
=======
#: efb_telegram_master/chat_binding.py:358
>>>>>>> 63c86665
#, python-brace-format
msgid "{0}: Group"
msgstr "{0}: Kelompok"

<<<<<<< HEAD
#: efb_telegram_master/chat_binding.py:372
msgid "< Prev"
msgstr "< Sebelumnya"

#: efb_telegram_master/chat_binding.py:374
#: efb_telegram_master/chat_binding.py:574
msgid "Cancel"
msgstr "Menunda"

#: efb_telegram_master/chat_binding.py:376
msgid "Next >"
msgstr "Selanjutnya >"

#: efb_telegram_master/chat_binding.py:421
#: efb_telegram_master/chat_binding.py:703
msgid "Processing..."
msgstr "Memproses..."

#: efb_telegram_master/chat_binding.py:424
msgid "This Telegram group is currently linked with..."
msgstr "Kelompok Telegram saat ini ditautkan dengan..."

#: efb_telegram_master/chat_binding.py:426
msgid "Please choose the chat you want to link with..."
msgstr "Harap pilih obrolan yang ingin anda hubungkan dengan..."

#: efb_telegram_master/chat_binding.py:427
#: efb_telegram_master/chat_binding.py:738
=======
#: efb_telegram_master/chat_binding.py:423
msgid "< Prev"
msgstr "< Sebelumnya"

#: efb_telegram_master/chat_binding.py:425
#: efb_telegram_master/chat_binding.py:595
msgid "Cancel"
msgstr "Menunda"

#: efb_telegram_master/chat_binding.py:427
msgid "Next >"
msgstr "Selanjutnya >"

#: efb_telegram_master/chat_binding.py:465
msgid "This Telegram group is currently linked with..."
msgstr "Kelompok Telegram saat ini ditautkan dengan..."

#: efb_telegram_master/chat_binding.py:467
msgid "Please choose the chat you want to link with..."
msgstr "Harap pilih obrolan yang ingin anda hubungkan dengan..."

#: efb_telegram_master/chat_binding.py:468
#: efb_telegram_master/chat_binding.py:751
>>>>>>> 63c86665
msgid "\n\n"
"Legend:\n"
msgstr "\n\n"
"Legenda:\n"

<<<<<<< HEAD
#: efb_telegram_master/chat_binding.py:466
#: efb_telegram_master/chat_binding.py:542
#: efb_telegram_master/chat_binding.py:767
msgid "Cancelled."
msgstr "Dibatalkan."

#: efb_telegram_master/chat_binding.py:475
=======
#: efb_telegram_master/chat_binding.py:503
#: efb_telegram_master/chat_binding.py:569
#: efb_telegram_master/chat_binding.py:776
msgid "Cancelled."
msgstr "Dibatalkan."

#: efb_telegram_master/chat_binding.py:512
>>>>>>> 63c86665
#, python-brace-format
msgid "Invalid parameter ({0}). (IP01)"
msgstr "Parameter tidak sesuai ({0}). (IP01)"

<<<<<<< HEAD
#: efb_telegram_master/chat_binding.py:488
=======
#: efb_telegram_master/chat_binding.py:531
>>>>>>> 63c86665
#, python-brace-format
msgid "You've selected chat {0}."
msgstr "Anda sudah memilih obrolan {0}."

<<<<<<< HEAD
#: efb_telegram_master/chat_binding.py:490
=======
#: efb_telegram_master/chat_binding.py:534
>>>>>>> 63c86665
msgid "\n"
"This chat is currently muted."
msgstr "\n"
"Saat ini obrolan sedang diam."

<<<<<<< HEAD
#: efb_telegram_master/chat_binding.py:492
=======
#: efb_telegram_master/chat_binding.py:536
>>>>>>> 63c86665
msgid "\n"
"This chat has already linked to Telegram."
msgstr "\n"
"Obrolan ini sudah terhubung ke Telegram."

<<<<<<< HEAD
#: efb_telegram_master/chat_binding.py:493
=======
#: efb_telegram_master/chat_binding.py:537
>>>>>>> 63c86665
msgid "\n"
"What would you like to do?\n\n"
"<i>* If the link button doesn't work for you, please try to link manually.</i>"
msgstr "\n"
"Apa yang ingin anda lakukan? \n\n"
"<i>* Jika tombol tautan tidak bekerja untuk anda, silakan coba untuk mentautkan secara manual.</i>"

<<<<<<< HEAD
#: efb_telegram_master/chat_binding.py:502
msgid "Relink"
msgstr "Tautkan kembali"

#: efb_telegram_master/chat_binding.py:504
msgid "Restore"
msgstr "Mengembalikan"

#: efb_telegram_master/chat_binding.py:506
#: efb_telegram_master/chat_binding.py:509
msgid "Link"
msgstr "Tautan"

#: efb_telegram_master/chat_binding.py:507
msgid "Unmute"
msgstr "Bersuara"

#: efb_telegram_master/chat_binding.py:513
=======
#: efb_telegram_master/chat_binding.py:543
msgid "Relink"
msgstr "Tautkan kembali"

#: efb_telegram_master/chat_binding.py:544
msgid "Restore"
msgstr "Mengembalikan"

#: efb_telegram_master/chat_binding.py:546
msgid "Link"
msgstr "Tautan"

#: efb_telegram_master/chat_binding.py:547
>>>>>>> 63c86665
#, python-brace-format
msgid "Manual {link_or_relink}"
msgstr "Manual {link_or_relink}"

<<<<<<< HEAD
#: efb_telegram_master/chat_binding.py:560
=======
#: efb_telegram_master/chat_binding.py:582
>>>>>>> 63c86665
#, python-brace-format
msgid "To link {chat_display_name} manually, please:\n\n"
"1. Add me to the Telegram Group you want to link to.\n"
"2. Send the following code.\n\n"
"<code>/start {code}</code>\n\n"
"3. Then I would notify you if the chat is linked successfully.\n\n"
"<i>* To link a channel, send the code above to your channel, and forward it to the bot. Note that the bot will not process any message others sent in channels.</i>"
msgstr "Untuk tautan {chat_display_name} secara manual, silahkan:\n\n"
"1. Tambahkan saya ke Grup Telegram yang ingin anda tautkan.\n"
"2. Kirim kode berikut.\n\n"
"<code>/mulai {code}</code>\n\n"
"3. Kemudian saya akan memberitahu anda jika obrolan adalah telah berhasil dihubungkan.\n\n"
"<i>* Untuk menautkan sebuah saluran, kirimkan kode di atas ke saluran anda, dan seterusnya ke bot. Perhatikan bahwa bot tidak akan memproses setiap pesan lainnya yang dikirim ke dalam saluran.</i>"

<<<<<<< HEAD
#: efb_telegram_master/chat_binding.py:579
=======
#: efb_telegram_master/chat_binding.py:600
>>>>>>> 63c86665
#, python-brace-format
msgid "Command '{command}' ({query}) is not recognised, please try again"
msgstr "Perintah '{command}' ({query}) tidak diketahui, silahkan coba lagi"

<<<<<<< HEAD
#: efb_telegram_master/chat_binding.py:591
msgid "Session expired or unknown parameter. (SE02)"
msgstr "Sesi kadaluarsa atau parameter yang tidak diketahui. (SE02)"

#: efb_telegram_master/chat_binding.py:603
=======
#: efb_telegram_master/chat_binding.py:612
msgid "Session expired or unknown parameter. (SE02)"
msgstr "Sesi kadaluarsa atau parameter yang tidak diketahui. (SE02)"

#: efb_telegram_master/chat_binding.py:624
>>>>>>> 63c86665
#, python-brace-format
msgid "Trying to link chat {0}..."
msgstr "Mencoba untuk menautkan obrolan {0}..."

<<<<<<< HEAD
#: efb_telegram_master/chat_binding.py:611
=======
#: efb_telegram_master/chat_binding.py:632
>>>>>>> 63c86665
#, python-brace-format
msgid "Chat {0} is now linked."
msgstr "Chat {0} sekarang terhubung."

<<<<<<< HEAD
#: efb_telegram_master/chat_binding.py:632
msgid "No chat is linked to the group."
msgstr "Tidak ada obrolan yang terhubung dengan grup."

#: efb_telegram_master/chat_binding.py:638
=======
#: efb_telegram_master/chat_binding.py:649
msgid "No chat is linked to the group."
msgstr "Tidak ada obrolan yang terhubung dengan grup."

#: efb_telegram_master/chat_binding.py:655
>>>>>>> 63c86665
#, python-brace-format
msgid "All {0} chat has been unlinked from this group."
msgid_plural "All {0} chats has been unlinked from this group."
msgstr[0] "Semua {0} obrolan telah dibatalkan dari grup ini."

<<<<<<< HEAD
#: efb_telegram_master/chat_binding.py:650
msgid "No chat is linked to the channel."
msgstr "Tidak ada obrolan yang terhubung dengan saluran."

#: efb_telegram_master/chat_binding.py:655
=======
#: efb_telegram_master/chat_binding.py:667
msgid "No chat is linked to the channel."
msgstr "Tidak ada obrolan yang terhubung dengan saluran."

#: efb_telegram_master/chat_binding.py:672
>>>>>>> 63c86665
#, python-brace-format
msgid "All {0} chat has been unlinked from this channel."
msgid_plural "All {0} chats has been unlinked from this channel."
msgstr[0] ""

<<<<<<< HEAD
#: efb_telegram_master/chat_binding.py:661
msgid "Send `/unlink_all` to a group to unlink all remote chats from it."
msgstr "Kirim `/unlink_all` ke grup untuk menghapus semua obrolan jarak jauh darinya."

#: efb_telegram_master/chat_binding.py:713
=======
#: efb_telegram_master/chat_binding.py:678
msgid "Send `/unlink_all` to a group to unlink all remote chats from it."
msgstr "Kirim `/unlink_all` ke grup untuk menghapus semua obrolan jarak jauh darinya."

#: efb_telegram_master/chat_binding.py:726
>>>>>>> 63c86665
#, python-brace-format
msgid "This group is linked to {0}Send a message to this group to deliver it to the chat.\n"
"Do NOT reply to this system message."
msgstr "Kelompok ini ditautkan ke {0}Kirim sebuah pesan ke grup ini untuk mengirimkannya ke obrolan. JANGAN balas pesan sistem ini."

<<<<<<< HEAD
#: efb_telegram_master/chat_binding.py:719
=======
#: efb_telegram_master/chat_binding.py:732
>>>>>>> 63c86665
#, python-brace-format
msgid "This group is linked to an unknown chat ({chat_id}) on channel {channel_emoji} {channel_name}. Possibly you can no longer reach this chat. Send /unlink_all to unlink all chats from this group."
msgstr "Kelompok ini terhubung dengan obrolan yang tak dikenal ({chat_id}) pada saluran {channel_emoji} {channel_name}. Memungkinkan anda tidak bisa lagi mencapai obrolan ini. Kirim /melepaskan semua untuk membatalkan tautan semua obrolan dari kelompok ini."

<<<<<<< HEAD
#: efb_telegram_master/chat_binding.py:730
msgid "This Telegram group is linked to the following chats, choose one to start a conversation with."
msgstr "Kelompok Telegram ini terhubung dengan obrolan berikut, pilih satu untuk memulai percakapan dengan."

#: efb_telegram_master/chat_binding.py:776
=======
#: efb_telegram_master/chat_binding.py:743
msgid "This Telegram group is linked to the following chats, choose one to start a conversation with."
msgstr "Kelompok Telegram ini terhubung dengan obrolan berikut, pilih satu untuk memulai percakapan dengan."

#: efb_telegram_master/chat_binding.py:785
>>>>>>> 63c86665
#, python-brace-format
msgid "Invalid command. ({0})"
msgstr "Perintah tidak cocok. ({0})"

<<<<<<< HEAD
#: efb_telegram_master/chat_binding.py:788
=======
#: efb_telegram_master/chat_binding.py:797
>>>>>>> 63c86665
#, python-brace-format
msgid "Reply to this message to chat with {0}."
msgstr "Balas ke pesan ini untuk mengobrol dengan {0}."

<<<<<<< HEAD
#: efb_telegram_master/chat_binding.py:835
=======
#: efb_telegram_master/chat_binding.py:844
>>>>>>> 63c86665
msgid "Error: No recipient specified.\n"
"Please reply to a previous message, or choose a recipient:\n\n"
"Legend:\n"
msgstr "Kesalahan: Tidak ada penerima yang ditetapkan. \n"
"Silahkan balas pesan sebelumnya, atau pilih seorang penerima: \n\n"
"Riwayat:\n"

<<<<<<< HEAD
#: efb_telegram_master/chat_binding.py:855
=======
#: efb_telegram_master/chat_binding.py:864
>>>>>>> 63c86665
#, python-brace-format
msgid "Delivering the message to {0}"
msgstr "Mengirimkan pesan ke {0}"

<<<<<<< HEAD
#: efb_telegram_master/chat_binding.py:859
=======
#: efb_telegram_master/chat_binding.py:868
>>>>>>> 63c86665
msgid "Error: No recipient specified.\n"
"Please reply to a previous message."
msgstr "Kesalahan: Penerima yang ditentukan tidak ada.\n"
"Silahkan untuk membalas pesan sebelumnya."

<<<<<<< HEAD
#: efb_telegram_master/chat_binding.py:864
=======
#: efb_telegram_master/chat_binding.py:873
>>>>>>> 63c86665
#, python-brace-format
msgid "Error: No recipient specified.\n"
"Please reply to a previous message.\n\n"
"Invalid parameter ({0})."
msgstr "Kesalahan: Tidak ada penerima yang ditentukan.\n"
"Silahkan untuk membalas pesan sebelumnya\n\n"
"Parameter tidak cocok ({0})."

<<<<<<< HEAD
#: efb_telegram_master/chat_binding.py:878
msgid "Send /update_info in a group where this bot is a group admin to update group title and profile picture"
msgstr "Kirim /memperbarui_info dalam kelompok dimana bot ini adalah pengurus kelompok untuk memperbarui judul kelompok dan gambar profil"

#: efb_telegram_master/chat_binding.py:888
=======
#: efb_telegram_master/chat_binding.py:887
msgid "Send /update_info in a group where this bot is a group admin to update group title and profile picture"
msgstr "Kirim /memperbarui_info dalam kelompok dimana bot ini adalah pengurus kelompok untuk memperbarui judul kelompok dan gambar profil"

#: efb_telegram_master/chat_binding.py:897
>>>>>>> 63c86665
#, python-brace-format
msgid "This only works in a group linked with one chat. Currently {0} chat linked to this group."
msgid_plural "This only works in a group linked with one chat. Currently {0} chats linked to this group."
msgstr[0] "Ini hanya bekerja dalam sebuah kelompok yang terhubung dengan satu obrolan. Saat ini {0} obrolan ditautkan ke kelompok ini."

<<<<<<< HEAD
#: efb_telegram_master/chat_binding.py:920
msgid "Chat details updated."
msgstr ""

#: efb_telegram_master/chat_binding.py:923
=======
#: efb_telegram_master/chat_binding.py:929
msgid "Chat details updated."
msgstr ""

#: efb_telegram_master/chat_binding.py:932
>>>>>>> 63c86665
#, python-brace-format
msgid "Channel linked ({channel}) is not found."
msgstr ""

<<<<<<< HEAD
#: efb_telegram_master/chat_binding.py:927
msgid "Chat linked is not found in channel."
msgstr "Tautan obrolan tidak ditemukan dalam saluran."

#: efb_telegram_master/chat_binding.py:930
=======
#: efb_telegram_master/chat_binding.py:936
msgid "Chat linked is not found in channel."
msgstr "Tautan obrolan tidak ditemukan dalam saluran."

#: efb_telegram_master/chat_binding.py:939
>>>>>>> 63c86665
#, python-brace-format
msgid "Error occurred while update chat details.\n"
"{0}"
msgstr ""

<<<<<<< HEAD
#: efb_telegram_master/chat_binding.py:933
msgid "No profile picture provided from this chat."
msgstr "Tidak ada foto profil yang disediakan dari obrolan ini."

#: efb_telegram_master/chat_binding.py:936
=======
#: efb_telegram_master/chat_binding.py:942
msgid "No profile picture provided from this chat."
msgstr "Tidak ada foto profil yang disediakan dari obrolan ini."

#: efb_telegram_master/chat_binding.py:945
>>>>>>> 63c86665
#, python-brace-format
msgid "Error occurred while update chat details. \n"
"{0}"
msgstr ""

#: efb_telegram_master/commands.py:90
#, python-brace-format
msgid "Invalid parameter: {0}. (CE01)"
msgstr "Parameter tidak cocok: {0}. (CE01)"

#: efb_telegram_master/commands.py:95
#, python-brace-format
msgid "Index out of bound: {0}. (CE02)"
msgstr ""

<<<<<<< HEAD
#: efb_telegram_master/commands.py:143
msgid "<i>Click the link next to the name for usage.</i>\n"
msgstr ""

#: efb_telegram_master/commands.py:172
msgid "No command found."
msgstr ""

#: efb_telegram_master/commands.py:177
msgid "Invalid module id ID. (XC03)"
msgstr ""

#: efb_telegram_master/commands.py:183
msgid "Command not found in selected module. (XC04)"
msgstr ""

#: efb_telegram_master/commands.py:213
msgid "Invalid module ID. (XC01)"
msgstr ""

#: efb_telegram_master/commands.py:223
msgid "Command not found in selected module. (XC02)"
msgstr ""

#: efb_telegram_master/commands.py:230
msgid "Please wait..."
msgstr "Harap tunggu..."

#: efb_telegram_master/commands.py:239
=======
#: efb_telegram_master/commands.py:138
msgid "<i>Click the link next to the name for usage.</i>\n"
msgstr ""

#: efb_telegram_master/commands.py:167
msgid "No command found."
msgstr ""

#: efb_telegram_master/commands.py:173
msgid "Invalid module id ID. (XC03)"
msgstr ""

#: efb_telegram_master/commands.py:179
msgid "Command not found in selected module. (XC04)"
msgstr ""

#: efb_telegram_master/commands.py:203
msgid "Invalid module ID. (XC01)"
msgstr ""

#: efb_telegram_master/commands.py:213
msgid "Command not found in selected module. (XC02)"
msgstr ""

#: efb_telegram_master/commands.py:220
msgid "Please wait..."
msgstr "Harap tunggu..."

#: efb_telegram_master/commands.py:229
>>>>>>> 63c86665
msgid "Error: Command is not found in the channel.\n"
"Function: {channel_id}.{callable}\n"
"Arguments: {args!r}\n"
"Keyword Arguments: {kwargs!r}"
msgstr "Kesalahan: Perintah ini tidak ditemukan dalam saluran.\n"
"Fungsi: {channel_id}.{callable}\n"
"Argumen: {args!r}\n"
"Kata kunci Argumen: {kwargs!r}"
<|MERGE_RESOLUTION|>--- conflicted
+++ resolved
@@ -2,13 +2,8 @@
 msgstr ""
 "Project-Id-Version: ehforwarderbot\n"
 "Report-Msgid-Bugs-To: \n"
-<<<<<<< HEAD
-"POT-Creation-Date: 2019-08-22 15:44+0800\n"
-"PO-Revision-Date: 2019-08-22 07:46\n"
-=======
 "POT-Creation-Date: 2019-09-03 15:00+0800\n"
 "PO-Revision-Date: 2019-09-03 07:44\n"
->>>>>>> 63c86665
 "Last-Translator: Eana Hufwe (blueset)\n"
 "Language-Team: Indonesian\n"
 "Language: id_ID\n"
@@ -21,44 +16,20 @@
 "X-Crowdin-Language: id\n"
 "X-Crowdin-File: /EFBChannels/efb-telegram-master/efb_telegram_master/locale/efb_telegram_master.pot\n"
 
-<<<<<<< HEAD
-#: efb_telegram_master/slave_message.py:193
-=======
 #: efb_telegram_master/slave_message.py:196
->>>>>>> 63c86665
 #, python-brace-format
 msgid "Unknown type of message \"{0}\". (UT01)"
 msgstr ""
 
-<<<<<<< HEAD
-#: efb_telegram_master/slave_message.py:391
-msgid "sent a picture."
-msgstr ""
-
-#: efb_telegram_master/slave_message.py:561
-=======
 #: efb_telegram_master/slave_message.py:397
 msgid "sent a picture."
 msgstr ""
 
 #: efb_telegram_master/slave_message.py:568
->>>>>>> 63c86665
 msgid "sent a file."
 msgstr ""
 
 #. TRANSLATORS: Flag for edited message, but cannot be edited on Telegram.
-<<<<<<< HEAD
-#: efb_telegram_master/slave_message.py:624
-msgid "[edited]"
-msgstr "[diedit]"
-
-#: efb_telegram_master/slave_message.py:641
-msgid "sent a video."
-msgstr ""
-
-#: efb_telegram_master/slave_message.py:665
-#: efb_telegram_master/slave_message.py:673
-=======
 #: efb_telegram_master/slave_message.py:631
 msgid "[edited]"
 msgstr "[diedit]"
@@ -69,7 +40,6 @@
 
 #: efb_telegram_master/slave_message.py:672
 #: efb_telegram_master/slave_message.py:680
->>>>>>> 63c86665
 msgid "(unsupported)"
 msgstr ""
 
@@ -270,19 +240,11 @@
 msgid "EFB Telegram Master channel encountered error <code>{error}</code> caused by update <code>{update}</code>."
 msgstr "Saluran Inti Telegram EFB mengalami kesalahan <code>{error}</code> disebabkan oleh pembaruan <code>{update}</code>."
 
-<<<<<<< HEAD
-#: efb_telegram_master/__init__.py:515
-msgid "Message is not possible to be retrieved."
-msgstr ""
-
-#: efb_telegram_master/__init__.py:522
-=======
 #: efb_telegram_master/__init__.py:507
 msgid "Message is not possible to be retrieved."
 msgstr ""
 
 #: efb_telegram_master/__init__.py:514
->>>>>>> 63c86665
 msgid "This button does nothing."
 msgstr ""
 
@@ -614,54 +576,18 @@
 msgid "{0} is not a valid experimental flag"
 msgstr "{0} adalah tidak sah eksperimental bendera"
 
-<<<<<<< HEAD
-#: efb_telegram_master/master_message.py:99
-=======
 #: efb_telegram_master/master_message.py:114
->>>>>>> 63c86665
 msgid "Error: No recipient specified.\n"
 "Please reply to a previous message. (MS01)"
 msgstr "Kesalahan: Tidak ada penerima yang ditentukan.\n"
 "Silahkan balas ke sebuah pesan sebelumnya. (MS01)"
 
-<<<<<<< HEAD
-#: efb_telegram_master/master_message.py:105
-=======
 #: efb_telegram_master/master_message.py:120
->>>>>>> 63c86665
 msgid "Error: No recipient specified.\n"
 "Please reply to a previous message. (MS02)"
 msgstr "Kesalahan: Tidak ada penerima yang ditentukan.\n"
 "Silahkan balas ke sebuah pesan sebelumnya. (MS02)"
 
-<<<<<<< HEAD
-#: efb_telegram_master/master_message.py:164
-#: efb_telegram_master/master_message.py:209
-msgid "Message is not found in database. Please try with another message. (UC07)"
-msgstr "Pesan tidak ditemukan dalam basis data. Silakan mencoba dengan pesan yang lain. (UC07)"
-
-#: efb_telegram_master/master_message.py:175
-msgid "Message is not found in database. Please try with another one. (UC03)"
-msgstr "Pesan tidak ditemukan dalam basis data. Silakan mencoba dengan yang lain. (UC03)"
-
-#: efb_telegram_master/master_message.py:179
-msgid "Please reply to an incoming message. (UC04)"
-msgstr "Harap membalas pesan yang masuk. (UC04)"
-
-#: efb_telegram_master/master_message.py:190
-msgid "Message is not found in database. Please try with another one. (UC05)"
-msgstr "Tidak ditemukan pesan dalam database. Silakan mencoba dengan yang lain. (UC05)"
-
-#: efb_telegram_master/master_message.py:194
-msgid "This group is linked to multiple remote chats. Please reply to an incoming message. To unlink all remote chats, please send /unlink_all . (UC06)"
-msgstr "Grup ini terhubung ke beberapa obrolan jarak jauh. Harap balas ke pesan masuk. Untuk menghapus semua obrolan jarak jauh, harap kirim / hapus_semua. (UC06)"
-
-#: efb_telegram_master/master_message.py:213
-msgid "This group is not linked to any chat. (UC06)"
-msgstr "Kelompok ini tidak ditautkan ke obrolan manapun. (UC06)"
-
-#: efb_telegram_master/master_message.py:221
-=======
 #: efb_telegram_master/master_message.py:178
 #: efb_telegram_master/master_message.py:223
 msgid "Message is not found in database. Please try with another message. (UC07)"
@@ -688,50 +614,26 @@
 msgstr "Kelompok ini tidak ditautkan ke obrolan manapun. (UC06)"
 
 #: efb_telegram_master/master_message.py:235
->>>>>>> 63c86665
 #, python-brace-format
 msgid "Internal error: Channel \"{0}\" not found."
 msgstr "Kesalahan internal: Saluran \"{0}\" tidak ditemukan."
 
 #. TRANSLATORS: Message body text for location messages.
-<<<<<<< HEAD
-#: efb_telegram_master/master_message.py:349
-msgid "Location"
-msgstr ""
-
-#: efb_telegram_master/master_message.py:362
-=======
 #: efb_telegram_master/master_message.py:363
 msgid "Location"
 msgstr ""
 
 #: efb_telegram_master/master_message.py:376
->>>>>>> 63c86665
 #, python-brace-format
 msgid "Shared a contact: {first_name} {last_name}\n"
 "{phone_number}"
 msgstr ""
 
-<<<<<<< HEAD
-#: efb_telegram_master/master_message.py:366
-=======
 #: efb_telegram_master/master_message.py:380
->>>>>>> 63c86665
 #, python-brace-format
 msgid "Message type {0} is not supported."
 msgstr "Jenis pesan {0} tidak didukung."
 
-<<<<<<< HEAD
-#: efb_telegram_master/master_message.py:370
-msgid "Chat is not found."
-msgstr "Obrolan tidak ditemukan."
-
-#: efb_telegram_master/master_message.py:372
-msgid "Message type is not supported."
-msgstr "Jenis pesan tidak didukung."
-
-#: efb_telegram_master/master_message.py:374
-=======
 #: efb_telegram_master/master_message.py:384
 msgid "Chat is not found."
 msgstr "Obrolan tidak ditemukan."
@@ -741,49 +643,16 @@
 msgstr "Jenis pesan tidak didukung."
 
 #: efb_telegram_master/master_message.py:388
->>>>>>> 63c86665
 msgid "Message editing is not supported.\n\n"
 "{!s}"
 msgstr ""
 
-<<<<<<< HEAD
-#: efb_telegram_master/master_message.py:376
-=======
 #: efb_telegram_master/master_message.py:390
->>>>>>> 63c86665
 msgid "Message is not sent.\n\n"
 "{!r}"
 msgstr "Pesan tidak terkirim.\n\n"
 "{!r}"
 
-<<<<<<< HEAD
-#: efb_telegram_master/master_message.py:414
-msgid "Attachment is too large. Maximum is 20 MB. (AT01)"
-msgstr "Lampiran terlalu besar. Maksimum adalah 20 MB. (AT01)"
-
-#: efb_telegram_master/bot_manager.py:125
-#: efb_telegram_master/bot_manager.py:162
-msgid "Message is truncated due to its length. Full message is sent as attachment."
-msgstr "Pesan terpotong karena panjangnya. Pesan penuh dikirim sebagai lampiran."
-
-#: efb_telegram_master/bot_manager.py:234
-msgid "Caption is truncated due to its length. Full message is sent as attachment."
-msgstr "Keterangan dipotong karena kepanjangan. Pesan penuh dikirim sebagai lampiran."
-
-#: efb_telegram_master/bot_manager.py:414
-msgid "Session expired. Please try again. (SE01)"
-msgstr "Sesi sudah kadaluarsa. Silahkan coba lagi. (SE01)"
-
-#: efb_telegram_master/bot_manager.py:467
-msgid "Response is truncated due to its length. Full message is sent as attachment."
-msgstr ""
-
-#: efb_telegram_master/bot_manager.py:497
-msgid "Empty attachment detected."
-msgstr "Lampiran kosong terdeteksi."
-
-#: efb_telegram_master/chat_binding.py:307
-=======
 #: efb_telegram_master/master_message.py:431
 msgid "Attachment is too large. Maximum is 20 MB. (AT01)"
 msgstr "Lampiran terlalu besar. Maksimum adalah 20 MB. (AT01)"
@@ -816,64 +685,20 @@
 msgstr "Memproses..."
 
 #: efb_telegram_master/chat_binding.py:356
->>>>>>> 63c86665
 #, python-brace-format
 msgid "{0}: Linked"
 msgstr "{0}: Ditautkan"
 
-<<<<<<< HEAD
-#: efb_telegram_master/chat_binding.py:308
-#, python-brace-format
-msgid "{0}: Muted"
-msgstr "{0}: Diredam"
-
-#: efb_telegram_master/chat_binding.py:309
-=======
 #: efb_telegram_master/chat_binding.py:357
->>>>>>> 63c86665
 #, python-brace-format
 msgid "{0}: User"
 msgstr "{0}: Pengguna"
 
-<<<<<<< HEAD
-#: efb_telegram_master/chat_binding.py:310
-=======
 #: efb_telegram_master/chat_binding.py:358
->>>>>>> 63c86665
 #, python-brace-format
 msgid "{0}: Group"
 msgstr "{0}: Kelompok"
 
-<<<<<<< HEAD
-#: efb_telegram_master/chat_binding.py:372
-msgid "< Prev"
-msgstr "< Sebelumnya"
-
-#: efb_telegram_master/chat_binding.py:374
-#: efb_telegram_master/chat_binding.py:574
-msgid "Cancel"
-msgstr "Menunda"
-
-#: efb_telegram_master/chat_binding.py:376
-msgid "Next >"
-msgstr "Selanjutnya >"
-
-#: efb_telegram_master/chat_binding.py:421
-#: efb_telegram_master/chat_binding.py:703
-msgid "Processing..."
-msgstr "Memproses..."
-
-#: efb_telegram_master/chat_binding.py:424
-msgid "This Telegram group is currently linked with..."
-msgstr "Kelompok Telegram saat ini ditautkan dengan..."
-
-#: efb_telegram_master/chat_binding.py:426
-msgid "Please choose the chat you want to link with..."
-msgstr "Harap pilih obrolan yang ingin anda hubungkan dengan..."
-
-#: efb_telegram_master/chat_binding.py:427
-#: efb_telegram_master/chat_binding.py:738
-=======
 #: efb_telegram_master/chat_binding.py:423
 msgid "< Prev"
 msgstr "< Sebelumnya"
@@ -897,21 +722,11 @@
 
 #: efb_telegram_master/chat_binding.py:468
 #: efb_telegram_master/chat_binding.py:751
->>>>>>> 63c86665
 msgid "\n\n"
 "Legend:\n"
 msgstr "\n\n"
 "Legenda:\n"
 
-<<<<<<< HEAD
-#: efb_telegram_master/chat_binding.py:466
-#: efb_telegram_master/chat_binding.py:542
-#: efb_telegram_master/chat_binding.py:767
-msgid "Cancelled."
-msgstr "Dibatalkan."
-
-#: efb_telegram_master/chat_binding.py:475
-=======
 #: efb_telegram_master/chat_binding.py:503
 #: efb_telegram_master/chat_binding.py:569
 #: efb_telegram_master/chat_binding.py:776
@@ -919,45 +734,28 @@
 msgstr "Dibatalkan."
 
 #: efb_telegram_master/chat_binding.py:512
->>>>>>> 63c86665
 #, python-brace-format
 msgid "Invalid parameter ({0}). (IP01)"
 msgstr "Parameter tidak sesuai ({0}). (IP01)"
 
-<<<<<<< HEAD
-#: efb_telegram_master/chat_binding.py:488
-=======
 #: efb_telegram_master/chat_binding.py:531
->>>>>>> 63c86665
 #, python-brace-format
 msgid "You've selected chat {0}."
 msgstr "Anda sudah memilih obrolan {0}."
 
-<<<<<<< HEAD
-#: efb_telegram_master/chat_binding.py:490
-=======
 #: efb_telegram_master/chat_binding.py:534
->>>>>>> 63c86665
 msgid "\n"
 "This chat is currently muted."
 msgstr "\n"
 "Saat ini obrolan sedang diam."
 
-<<<<<<< HEAD
-#: efb_telegram_master/chat_binding.py:492
-=======
 #: efb_telegram_master/chat_binding.py:536
->>>>>>> 63c86665
 msgid "\n"
 "This chat has already linked to Telegram."
 msgstr "\n"
 "Obrolan ini sudah terhubung ke Telegram."
 
-<<<<<<< HEAD
-#: efb_telegram_master/chat_binding.py:493
-=======
 #: efb_telegram_master/chat_binding.py:537
->>>>>>> 63c86665
 msgid "\n"
 "What would you like to do?\n\n"
 "<i>* If the link button doesn't work for you, please try to link manually.</i>"
@@ -965,26 +763,6 @@
 "Apa yang ingin anda lakukan? \n\n"
 "<i>* Jika tombol tautan tidak bekerja untuk anda, silakan coba untuk mentautkan secara manual.</i>"
 
-<<<<<<< HEAD
-#: efb_telegram_master/chat_binding.py:502
-msgid "Relink"
-msgstr "Tautkan kembali"
-
-#: efb_telegram_master/chat_binding.py:504
-msgid "Restore"
-msgstr "Mengembalikan"
-
-#: efb_telegram_master/chat_binding.py:506
-#: efb_telegram_master/chat_binding.py:509
-msgid "Link"
-msgstr "Tautan"
-
-#: efb_telegram_master/chat_binding.py:507
-msgid "Unmute"
-msgstr "Bersuara"
-
-#: efb_telegram_master/chat_binding.py:513
-=======
 #: efb_telegram_master/chat_binding.py:543
 msgid "Relink"
 msgstr "Tautkan kembali"
@@ -998,16 +776,11 @@
 msgstr "Tautan"
 
 #: efb_telegram_master/chat_binding.py:547
->>>>>>> 63c86665
 #, python-brace-format
 msgid "Manual {link_or_relink}"
 msgstr "Manual {link_or_relink}"
 
-<<<<<<< HEAD
-#: efb_telegram_master/chat_binding.py:560
-=======
 #: efb_telegram_master/chat_binding.py:582
->>>>>>> 63c86665
 #, python-brace-format
 msgid "To link {chat_display_name} manually, please:\n\n"
 "1. Add me to the Telegram Group you want to link to.\n"
@@ -1022,135 +795,75 @@
 "3. Kemudian saya akan memberitahu anda jika obrolan adalah telah berhasil dihubungkan.\n\n"
 "<i>* Untuk menautkan sebuah saluran, kirimkan kode di atas ke saluran anda, dan seterusnya ke bot. Perhatikan bahwa bot tidak akan memproses setiap pesan lainnya yang dikirim ke dalam saluran.</i>"
 
-<<<<<<< HEAD
-#: efb_telegram_master/chat_binding.py:579
-=======
 #: efb_telegram_master/chat_binding.py:600
->>>>>>> 63c86665
 #, python-brace-format
 msgid "Command '{command}' ({query}) is not recognised, please try again"
 msgstr "Perintah '{command}' ({query}) tidak diketahui, silahkan coba lagi"
 
-<<<<<<< HEAD
-#: efb_telegram_master/chat_binding.py:591
-msgid "Session expired or unknown parameter. (SE02)"
-msgstr "Sesi kadaluarsa atau parameter yang tidak diketahui. (SE02)"
-
-#: efb_telegram_master/chat_binding.py:603
-=======
 #: efb_telegram_master/chat_binding.py:612
 msgid "Session expired or unknown parameter. (SE02)"
 msgstr "Sesi kadaluarsa atau parameter yang tidak diketahui. (SE02)"
 
 #: efb_telegram_master/chat_binding.py:624
->>>>>>> 63c86665
 #, python-brace-format
 msgid "Trying to link chat {0}..."
 msgstr "Mencoba untuk menautkan obrolan {0}..."
 
-<<<<<<< HEAD
-#: efb_telegram_master/chat_binding.py:611
-=======
 #: efb_telegram_master/chat_binding.py:632
->>>>>>> 63c86665
 #, python-brace-format
 msgid "Chat {0} is now linked."
 msgstr "Chat {0} sekarang terhubung."
 
-<<<<<<< HEAD
-#: efb_telegram_master/chat_binding.py:632
-msgid "No chat is linked to the group."
-msgstr "Tidak ada obrolan yang terhubung dengan grup."
-
-#: efb_telegram_master/chat_binding.py:638
-=======
 #: efb_telegram_master/chat_binding.py:649
 msgid "No chat is linked to the group."
 msgstr "Tidak ada obrolan yang terhubung dengan grup."
 
 #: efb_telegram_master/chat_binding.py:655
->>>>>>> 63c86665
 #, python-brace-format
 msgid "All {0} chat has been unlinked from this group."
 msgid_plural "All {0} chats has been unlinked from this group."
 msgstr[0] "Semua {0} obrolan telah dibatalkan dari grup ini."
 
-<<<<<<< HEAD
-#: efb_telegram_master/chat_binding.py:650
-msgid "No chat is linked to the channel."
-msgstr "Tidak ada obrolan yang terhubung dengan saluran."
-
-#: efb_telegram_master/chat_binding.py:655
-=======
 #: efb_telegram_master/chat_binding.py:667
 msgid "No chat is linked to the channel."
 msgstr "Tidak ada obrolan yang terhubung dengan saluran."
 
 #: efb_telegram_master/chat_binding.py:672
->>>>>>> 63c86665
 #, python-brace-format
 msgid "All {0} chat has been unlinked from this channel."
 msgid_plural "All {0} chats has been unlinked from this channel."
 msgstr[0] ""
 
-<<<<<<< HEAD
-#: efb_telegram_master/chat_binding.py:661
-msgid "Send `/unlink_all` to a group to unlink all remote chats from it."
-msgstr "Kirim `/unlink_all` ke grup untuk menghapus semua obrolan jarak jauh darinya."
-
-#: efb_telegram_master/chat_binding.py:713
-=======
 #: efb_telegram_master/chat_binding.py:678
 msgid "Send `/unlink_all` to a group to unlink all remote chats from it."
 msgstr "Kirim `/unlink_all` ke grup untuk menghapus semua obrolan jarak jauh darinya."
 
 #: efb_telegram_master/chat_binding.py:726
->>>>>>> 63c86665
 #, python-brace-format
 msgid "This group is linked to {0}Send a message to this group to deliver it to the chat.\n"
 "Do NOT reply to this system message."
 msgstr "Kelompok ini ditautkan ke {0}Kirim sebuah pesan ke grup ini untuk mengirimkannya ke obrolan. JANGAN balas pesan sistem ini."
 
-<<<<<<< HEAD
-#: efb_telegram_master/chat_binding.py:719
-=======
 #: efb_telegram_master/chat_binding.py:732
->>>>>>> 63c86665
 #, python-brace-format
 msgid "This group is linked to an unknown chat ({chat_id}) on channel {channel_emoji} {channel_name}. Possibly you can no longer reach this chat. Send /unlink_all to unlink all chats from this group."
 msgstr "Kelompok ini terhubung dengan obrolan yang tak dikenal ({chat_id}) pada saluran {channel_emoji} {channel_name}. Memungkinkan anda tidak bisa lagi mencapai obrolan ini. Kirim /melepaskan semua untuk membatalkan tautan semua obrolan dari kelompok ini."
 
-<<<<<<< HEAD
-#: efb_telegram_master/chat_binding.py:730
-msgid "This Telegram group is linked to the following chats, choose one to start a conversation with."
-msgstr "Kelompok Telegram ini terhubung dengan obrolan berikut, pilih satu untuk memulai percakapan dengan."
-
-#: efb_telegram_master/chat_binding.py:776
-=======
 #: efb_telegram_master/chat_binding.py:743
 msgid "This Telegram group is linked to the following chats, choose one to start a conversation with."
 msgstr "Kelompok Telegram ini terhubung dengan obrolan berikut, pilih satu untuk memulai percakapan dengan."
 
 #: efb_telegram_master/chat_binding.py:785
->>>>>>> 63c86665
 #, python-brace-format
 msgid "Invalid command. ({0})"
 msgstr "Perintah tidak cocok. ({0})"
 
-<<<<<<< HEAD
-#: efb_telegram_master/chat_binding.py:788
-=======
 #: efb_telegram_master/chat_binding.py:797
->>>>>>> 63c86665
 #, python-brace-format
 msgid "Reply to this message to chat with {0}."
 msgstr "Balas ke pesan ini untuk mengobrol dengan {0}."
 
-<<<<<<< HEAD
-#: efb_telegram_master/chat_binding.py:835
-=======
 #: efb_telegram_master/chat_binding.py:844
->>>>>>> 63c86665
 msgid "Error: No recipient specified.\n"
 "Please reply to a previous message, or choose a recipient:\n\n"
 "Legend:\n"
@@ -1158,30 +871,18 @@
 "Silahkan balas pesan sebelumnya, atau pilih seorang penerima: \n\n"
 "Riwayat:\n"
 
-<<<<<<< HEAD
-#: efb_telegram_master/chat_binding.py:855
-=======
 #: efb_telegram_master/chat_binding.py:864
->>>>>>> 63c86665
 #, python-brace-format
 msgid "Delivering the message to {0}"
 msgstr "Mengirimkan pesan ke {0}"
 
-<<<<<<< HEAD
-#: efb_telegram_master/chat_binding.py:859
-=======
 #: efb_telegram_master/chat_binding.py:868
->>>>>>> 63c86665
 msgid "Error: No recipient specified.\n"
 "Please reply to a previous message."
 msgstr "Kesalahan: Penerima yang ditentukan tidak ada.\n"
 "Silahkan untuk membalas pesan sebelumnya."
 
-<<<<<<< HEAD
-#: efb_telegram_master/chat_binding.py:864
-=======
 #: efb_telegram_master/chat_binding.py:873
->>>>>>> 63c86665
 #, python-brace-format
 msgid "Error: No recipient specified.\n"
 "Please reply to a previous message.\n\n"
@@ -1190,72 +891,40 @@
 "Silahkan untuk membalas pesan sebelumnya\n\n"
 "Parameter tidak cocok ({0})."
 
-<<<<<<< HEAD
-#: efb_telegram_master/chat_binding.py:878
-msgid "Send /update_info in a group where this bot is a group admin to update group title and profile picture"
-msgstr "Kirim /memperbarui_info dalam kelompok dimana bot ini adalah pengurus kelompok untuk memperbarui judul kelompok dan gambar profil"
-
-#: efb_telegram_master/chat_binding.py:888
-=======
 #: efb_telegram_master/chat_binding.py:887
 msgid "Send /update_info in a group where this bot is a group admin to update group title and profile picture"
 msgstr "Kirim /memperbarui_info dalam kelompok dimana bot ini adalah pengurus kelompok untuk memperbarui judul kelompok dan gambar profil"
 
 #: efb_telegram_master/chat_binding.py:897
->>>>>>> 63c86665
 #, python-brace-format
 msgid "This only works in a group linked with one chat. Currently {0} chat linked to this group."
 msgid_plural "This only works in a group linked with one chat. Currently {0} chats linked to this group."
 msgstr[0] "Ini hanya bekerja dalam sebuah kelompok yang terhubung dengan satu obrolan. Saat ini {0} obrolan ditautkan ke kelompok ini."
 
-<<<<<<< HEAD
-#: efb_telegram_master/chat_binding.py:920
-msgid "Chat details updated."
-msgstr ""
-
-#: efb_telegram_master/chat_binding.py:923
-=======
 #: efb_telegram_master/chat_binding.py:929
 msgid "Chat details updated."
 msgstr ""
 
 #: efb_telegram_master/chat_binding.py:932
->>>>>>> 63c86665
 #, python-brace-format
 msgid "Channel linked ({channel}) is not found."
 msgstr ""
 
-<<<<<<< HEAD
-#: efb_telegram_master/chat_binding.py:927
-msgid "Chat linked is not found in channel."
-msgstr "Tautan obrolan tidak ditemukan dalam saluran."
-
-#: efb_telegram_master/chat_binding.py:930
-=======
 #: efb_telegram_master/chat_binding.py:936
 msgid "Chat linked is not found in channel."
 msgstr "Tautan obrolan tidak ditemukan dalam saluran."
 
 #: efb_telegram_master/chat_binding.py:939
->>>>>>> 63c86665
 #, python-brace-format
 msgid "Error occurred while update chat details.\n"
 "{0}"
 msgstr ""
 
-<<<<<<< HEAD
-#: efb_telegram_master/chat_binding.py:933
-msgid "No profile picture provided from this chat."
-msgstr "Tidak ada foto profil yang disediakan dari obrolan ini."
-
-#: efb_telegram_master/chat_binding.py:936
-=======
 #: efb_telegram_master/chat_binding.py:942
 msgid "No profile picture provided from this chat."
 msgstr "Tidak ada foto profil yang disediakan dari obrolan ini."
 
 #: efb_telegram_master/chat_binding.py:945
->>>>>>> 63c86665
 #, python-brace-format
 msgid "Error occurred while update chat details. \n"
 "{0}"
@@ -1271,37 +940,6 @@
 msgid "Index out of bound: {0}. (CE02)"
 msgstr ""
 
-<<<<<<< HEAD
-#: efb_telegram_master/commands.py:143
-msgid "<i>Click the link next to the name for usage.</i>\n"
-msgstr ""
-
-#: efb_telegram_master/commands.py:172
-msgid "No command found."
-msgstr ""
-
-#: efb_telegram_master/commands.py:177
-msgid "Invalid module id ID. (XC03)"
-msgstr ""
-
-#: efb_telegram_master/commands.py:183
-msgid "Command not found in selected module. (XC04)"
-msgstr ""
-
-#: efb_telegram_master/commands.py:213
-msgid "Invalid module ID. (XC01)"
-msgstr ""
-
-#: efb_telegram_master/commands.py:223
-msgid "Command not found in selected module. (XC02)"
-msgstr ""
-
-#: efb_telegram_master/commands.py:230
-msgid "Please wait..."
-msgstr "Harap tunggu..."
-
-#: efb_telegram_master/commands.py:239
-=======
 #: efb_telegram_master/commands.py:138
 msgid "<i>Click the link next to the name for usage.</i>\n"
 msgstr ""
@@ -1331,7 +969,6 @@
 msgstr "Harap tunggu..."
 
 #: efb_telegram_master/commands.py:229
->>>>>>> 63c86665
 msgid "Error: Command is not found in the channel.\n"
 "Function: {channel_id}.{callable}\n"
 "Arguments: {args!r}\n"
