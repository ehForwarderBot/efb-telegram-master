--- conflicted
+++ resolved
@@ -2,13 +2,8 @@
 msgstr ""
 "Project-Id-Version: ehforwarderbot\n"
 "Report-Msgid-Bugs-To: \n"
-<<<<<<< HEAD
-"POT-Creation-Date: 2019-08-22 15:44+0800\n"
-"PO-Revision-Date: 2019-08-22 12:18\n"
-=======
 "POT-Creation-Date: 2019-09-03 15:00+0800\n"
 "PO-Revision-Date: 2019-09-03 07:44\n"
->>>>>>> ffbc82e1
 "Last-Translator: Eana Hufwe (blueset)\n"
 "Language-Team: Chinese Simplified\n"
 "Language: zh_CN\n"
@@ -21,44 +16,20 @@
 "X-Crowdin-Language: zh-CN\n"
 "X-Crowdin-File: /EFBChannels/efb-telegram-master/efb_telegram_master/locale/efb_telegram_master.pot\n"
 
-<<<<<<< HEAD
-#: efb_telegram_master/slave_message.py:193
-=======
 #: efb_telegram_master/slave_message.py:196
->>>>>>> ffbc82e1
 #, python-brace-format
 msgid "Unknown type of message \"{0}\". (UT01)"
 msgstr "未知类型的消息「{0}」。(UT01)"
 
-<<<<<<< HEAD
-#: efb_telegram_master/slave_message.py:391
-msgid "sent a picture."
-msgstr "发送图片。"
-
-#: efb_telegram_master/slave_message.py:561
-=======
 #: efb_telegram_master/slave_message.py:397
 msgid "sent a picture."
 msgstr "发送图片。"
 
 #: efb_telegram_master/slave_message.py:568
->>>>>>> ffbc82e1
 msgid "sent a file."
 msgstr "发送文件。"
 
 #. TRANSLATORS: Flag for edited message, but cannot be edited on Telegram.
-<<<<<<< HEAD
-#: efb_telegram_master/slave_message.py:624
-msgid "[edited]"
-msgstr "[已编辑]"
-
-#: efb_telegram_master/slave_message.py:641
-msgid "sent a video."
-msgstr "发送视频。"
-
-#: efb_telegram_master/slave_message.py:665
-#: efb_telegram_master/slave_message.py:673
-=======
 #: efb_telegram_master/slave_message.py:631
 msgid "[edited]"
 msgstr "[已编辑]"
@@ -69,7 +40,6 @@
 
 #: efb_telegram_master/slave_message.py:672
 #: efb_telegram_master/slave_message.py:680
->>>>>>> ffbc82e1
 msgid "(unsupported)"
 msgstr "(不支持)"
 
@@ -250,11 +220,7 @@
 " /help\n"
 "     显示本帮助信息。"
 
-<<<<<<< HEAD
-#: efb_telegram_master/__init__.py:422
-=======
 #: efb_telegram_master/__init__.py:410
->>>>>>> ffbc82e1
 msgid "Conflicted polling detected. If this error persists, please ensure you are running only one instance of this Telegram bot."
 msgstr "检测到冲突轮询。如果此错误持续存在，请确保该 Telegram bot 只存在一个运行实例。"
 
@@ -301,19 +267,11 @@
 msgstr "EFB Telegram 主端遇到错误 <code>{error}</code>。\n"
 "来自状态：<code>{update}</code>。"
 
-<<<<<<< HEAD
-#: efb_telegram_master/__init__.py:515
-msgid "Message is not possible to be retrieved."
-msgstr "无法获取消息。"
-
-#: efb_telegram_master/__init__.py:522
-=======
 #: efb_telegram_master/__init__.py:507
 msgid "Message is not possible to be retrieved."
 msgstr "无法获取消息。"
 
 #: efb_telegram_master/__init__.py:514
->>>>>>> ffbc82e1
 msgid "This button does nothing."
 msgstr "此按钮没有功能。"
 
@@ -641,11 +599,7 @@
 
 #: efb_telegram_master/wizard.py:515
 msgid "Do you want to enable RPC interface? "
-<<<<<<< HEAD
-msgstr ""
-=======
 msgstr "是否启用 RPC 接口？"
->>>>>>> ffbc82e1
 
 #: efb_telegram_master/wizard.py:527
 msgid "RPC server: "
@@ -703,65 +657,29 @@
 msgid "{0} is not a valid experimental flag"
 msgstr "{0} 不是有效的实验性开关"
 
-<<<<<<< HEAD
-#: efb_telegram_master/master_message.py:99
-=======
 #: efb_telegram_master/master_message.py:114
->>>>>>> ffbc82e1
 msgid "Error: No recipient specified.\n"
 "Please reply to a previous message. (MS01)"
 msgstr "错误: 未指定消息接收者。\n"
 "请回复一条过去的消息。(MS01)"
 
-<<<<<<< HEAD
-#: efb_telegram_master/master_message.py:105
-=======
 #: efb_telegram_master/master_message.py:120
->>>>>>> ffbc82e1
 msgid "Error: No recipient specified.\n"
 "Please reply to a previous message. (MS02)"
 msgstr "错误: 未指定消息接收者。\n"
 "请回复一条过去的消息。(MS02)"
 
-<<<<<<< HEAD
-#: efb_telegram_master/master_message.py:164
-#: efb_telegram_master/master_message.py:209
-=======
 #: efb_telegram_master/master_message.py:178
 #: efb_telegram_master/master_message.py:223
->>>>>>> ffbc82e1
 msgid "Message is not found in database. Please try with another message. (UC07)"
 msgstr "无法在数据库中找到该消息。\n"
 "请对另一条消息重试。(UC07)"
 
-<<<<<<< HEAD
-#: efb_telegram_master/master_message.py:175
-=======
 #: efb_telegram_master/master_message.py:189
->>>>>>> ffbc82e1
 msgid "Message is not found in database. Please try with another one. (UC03)"
 msgstr "无法在数据库中找到该消息。\n"
 "请对另一条消息重试。(UC03)"
 
-<<<<<<< HEAD
-#: efb_telegram_master/master_message.py:179
-msgid "Please reply to an incoming message. (UC04)"
-msgstr "只能回复收到的消息。(UC04)"
-
-#: efb_telegram_master/master_message.py:190
-msgid "Message is not found in database. Please try with another one. (UC05)"
-msgstr "无法在数据库中找到该消息。请对另一条消息重试。(UC05)"
-
-#: efb_telegram_master/master_message.py:194
-msgid "This group is linked to multiple remote chats. Please reply to an incoming message. To unlink all remote chats, please send /unlink_all . (UC06)"
-msgstr "此群组绑定到到多个远程会话。请回复收到的消息。要取消所有远程会话的绑定，请发送 /unlink_all 。(UC06)"
-
-#: efb_telegram_master/master_message.py:213
-msgid "This group is not linked to any chat. (UC06)"
-msgstr "此群组未绑定到任何会话。(UC06)"
-
-#: efb_telegram_master/master_message.py:221
-=======
 #: efb_telegram_master/master_message.py:193
 msgid "Please reply to an incoming message. (UC04)"
 msgstr "只能回复收到的消息。(UC04)"
@@ -779,51 +697,27 @@
 msgstr "此群组未绑定到任何会话。(UC06)"
 
 #: efb_telegram_master/master_message.py:235
->>>>>>> ffbc82e1
 #, python-brace-format
 msgid "Internal error: Channel \"{0}\" not found."
 msgstr "内部错误：找不到信道「{0}」。"
 
 #. TRANSLATORS: Message body text for location messages.
-<<<<<<< HEAD
-#: efb_telegram_master/master_message.py:349
-msgid "Location"
-msgstr "位置"
-
-#: efb_telegram_master/master_message.py:362
-=======
 #: efb_telegram_master/master_message.py:363
 msgid "Location"
 msgstr "位置"
 
 #: efb_telegram_master/master_message.py:376
->>>>>>> ffbc82e1
 #, python-brace-format
 msgid "Shared a contact: {first_name} {last_name}\n"
 "{phone_number}"
 msgstr "分享了联系人: {first_name} {last_name}\n"
 "{phone_number}"
 
-<<<<<<< HEAD
-#: efb_telegram_master/master_message.py:366
-=======
 #: efb_telegram_master/master_message.py:380
->>>>>>> ffbc82e1
 #, python-brace-format
 msgid "Message type {0} is not supported."
 msgstr "不支持的消息类型：{0}"
 
-<<<<<<< HEAD
-#: efb_telegram_master/master_message.py:370
-msgid "Chat is not found."
-msgstr "聊天会话未找到。"
-
-#: efb_telegram_master/master_message.py:372
-msgid "Message type is not supported."
-msgstr "不支持该消息类型。"
-
-#: efb_telegram_master/master_message.py:374
-=======
 #: efb_telegram_master/master_message.py:384
 msgid "Chat is not found."
 msgstr "聊天会话未找到。"
@@ -833,50 +727,17 @@
 msgstr "不支持该消息类型。"
 
 #: efb_telegram_master/master_message.py:388
->>>>>>> ffbc82e1
 msgid "Message editing is not supported.\n\n"
 "{!s}"
 msgstr "不支持编辑该消息。 \n\n"
 "{!s}"
 
-<<<<<<< HEAD
-#: efb_telegram_master/master_message.py:376
-=======
 #: efb_telegram_master/master_message.py:390
->>>>>>> ffbc82e1
 msgid "Message is not sent.\n\n"
 "{!r}"
 msgstr "消息未发送。 \n\n"
 "{!r}"
 
-<<<<<<< HEAD
-#: efb_telegram_master/master_message.py:414
-msgid "Attachment is too large. Maximum is 20 MB. (AT01)"
-msgstr "附件过大。请确保附件小于 20MB。(AT01)"
-
-#: efb_telegram_master/bot_manager.py:125
-#: efb_telegram_master/bot_manager.py:162
-msgid "Message is truncated due to its length. Full message is sent as attachment."
-msgstr "消息由于过长而被截取。完整的消息将以附件发送。"
-
-#: efb_telegram_master/bot_manager.py:234
-msgid "Caption is truncated due to its length. Full message is sent as attachment."
-msgstr "文字由于过长而被截取。完整内容将以附件发送。"
-
-#: efb_telegram_master/bot_manager.py:414
-msgid "Session expired. Please try again. (SE01)"
-msgstr "消息已过期。请重试。(SE01)"
-
-#: efb_telegram_master/bot_manager.py:467
-msgid "Response is truncated due to its length. Full message is sent as attachment."
-msgstr "返回内容因长度过长而被截断。完整消息会作为附件发送。"
-
-#: efb_telegram_master/bot_manager.py:497
-msgid "Empty attachment detected."
-msgstr "发现了空附件。"
-
-#: efb_telegram_master/chat_binding.py:307
-=======
 #: efb_telegram_master/master_message.py:431
 msgid "Attachment is too large. Maximum is 20 MB. (AT01)"
 msgstr "附件过大。请确保附件小于 20MB。(AT01)"
@@ -909,64 +770,20 @@
 msgstr "处理中…"
 
 #: efb_telegram_master/chat_binding.py:356
->>>>>>> ffbc82e1
 #, python-brace-format
 msgid "{0}: Linked"
 msgstr "{0}: 绑定"
 
-<<<<<<< HEAD
-#: efb_telegram_master/chat_binding.py:308
-#, python-brace-format
-msgid "{0}: Muted"
-msgstr "{0}: 屏蔽"
-
-#: efb_telegram_master/chat_binding.py:309
-=======
 #: efb_telegram_master/chat_binding.py:357
->>>>>>> ffbc82e1
 #, python-brace-format
 msgid "{0}: User"
 msgstr "{0}：用户"
 
-<<<<<<< HEAD
-#: efb_telegram_master/chat_binding.py:310
-=======
 #: efb_telegram_master/chat_binding.py:358
->>>>>>> ffbc82e1
 #, python-brace-format
 msgid "{0}: Group"
 msgstr "{0}：群组"
 
-<<<<<<< HEAD
-#: efb_telegram_master/chat_binding.py:372
-msgid "< Prev"
-msgstr "< 上一页"
-
-#: efb_telegram_master/chat_binding.py:374
-#: efb_telegram_master/chat_binding.py:574
-msgid "Cancel"
-msgstr "取消"
-
-#: efb_telegram_master/chat_binding.py:376
-msgid "Next >"
-msgstr "下一页 >"
-
-#: efb_telegram_master/chat_binding.py:421
-#: efb_telegram_master/chat_binding.py:703
-msgid "Processing..."
-msgstr "处理中…"
-
-#: efb_telegram_master/chat_binding.py:424
-msgid "This Telegram group is currently linked with..."
-msgstr "该 Telegram 群组已绑定至…"
-
-#: efb_telegram_master/chat_binding.py:426
-msgid "Please choose the chat you want to link with..."
-msgstr "请选择要绑定的会话…"
-
-#: efb_telegram_master/chat_binding.py:427
-#: efb_telegram_master/chat_binding.py:738
-=======
 #: efb_telegram_master/chat_binding.py:423
 msgid "< Prev"
 msgstr "< 上一页"
@@ -990,21 +807,11 @@
 
 #: efb_telegram_master/chat_binding.py:468
 #: efb_telegram_master/chat_binding.py:751
->>>>>>> ffbc82e1
 msgid "\n\n"
 "Legend:\n"
 msgstr "\n\n"
 "图例:\n"
 
-<<<<<<< HEAD
-#: efb_telegram_master/chat_binding.py:466
-#: efb_telegram_master/chat_binding.py:542
-#: efb_telegram_master/chat_binding.py:767
-msgid "Cancelled."
-msgstr "已取消。"
-
-#: efb_telegram_master/chat_binding.py:475
-=======
 #: efb_telegram_master/chat_binding.py:503
 #: efb_telegram_master/chat_binding.py:569
 #: efb_telegram_master/chat_binding.py:776
@@ -1012,45 +819,28 @@
 msgstr "已取消。"
 
 #: efb_telegram_master/chat_binding.py:512
->>>>>>> ffbc82e1
 #, python-brace-format
 msgid "Invalid parameter ({0}). (IP01)"
 msgstr "无效的参数：({0})。(IP01)"
 
-<<<<<<< HEAD
-#: efb_telegram_master/chat_binding.py:488
-=======
 #: efb_telegram_master/chat_binding.py:531
->>>>>>> ffbc82e1
 #, python-brace-format
 msgid "You've selected chat {0}."
 msgstr "你选择了会话 {0} 。"
 
-<<<<<<< HEAD
-#: efb_telegram_master/chat_binding.py:490
-=======
 #: efb_telegram_master/chat_binding.py:534
->>>>>>> ffbc82e1
 msgid "\n"
 "This chat is currently muted."
 msgstr "\n"
 "该会话已处于免打扰中。"
 
-<<<<<<< HEAD
-#: efb_telegram_master/chat_binding.py:492
-=======
 #: efb_telegram_master/chat_binding.py:536
->>>>>>> ffbc82e1
 msgid "\n"
 "This chat has already linked to Telegram."
 msgstr "\n"
 "该会话已被绑定至 Telegram。"
 
-<<<<<<< HEAD
-#: efb_telegram_master/chat_binding.py:493
-=======
 #: efb_telegram_master/chat_binding.py:537
->>>>>>> ffbc82e1
 msgid "\n"
 "What would you like to do?\n\n"
 "<i>* If the link button doesn't work for you, please try to link manually.</i>"
@@ -1058,26 +848,6 @@
 "接下来要做什么？\n\n"
 "<i>* 如果你无法使用绑定按钮，请尝试手动绑定。</i>"
 
-<<<<<<< HEAD
-#: efb_telegram_master/chat_binding.py:502
-msgid "Relink"
-msgstr "重新绑定"
-
-#: efb_telegram_master/chat_binding.py:504
-msgid "Restore"
-msgstr "还原"
-
-#: efb_telegram_master/chat_binding.py:506
-#: efb_telegram_master/chat_binding.py:509
-msgid "Link"
-msgstr "绑定"
-
-#: efb_telegram_master/chat_binding.py:507
-msgid "Unmute"
-msgstr "解除免打扰"
-
-#: efb_telegram_master/chat_binding.py:513
-=======
 #: efb_telegram_master/chat_binding.py:543
 msgid "Relink"
 msgstr "重新绑定"
@@ -1091,16 +861,11 @@
 msgstr "绑定"
 
 #: efb_telegram_master/chat_binding.py:547
->>>>>>> ffbc82e1
 #, python-brace-format
 msgid "Manual {link_or_relink}"
 msgstr "手动{link_or_relink}"
 
-<<<<<<< HEAD
-#: efb_telegram_master/chat_binding.py:560
-=======
 #: efb_telegram_master/chat_binding.py:582
->>>>>>> ffbc82e1
 #, python-brace-format
 msgid "To link {chat_display_name} manually, please:\n\n"
 "1. Add me to the Telegram Group you want to link to.\n"
@@ -1115,136 +880,76 @@
 "3. 若链接成功，你将会收到提示。\n\n"
 "<i>* 若要绑定频道，请把上面的代码发送至你的频道，然后将该消息转发给 Bot。请注意，Bot 不会接收任何人发送至频道的消息。</i>"
 
-<<<<<<< HEAD
-#: efb_telegram_master/chat_binding.py:579
-=======
 #: efb_telegram_master/chat_binding.py:600
->>>>>>> ffbc82e1
 #, python-brace-format
 msgid "Command '{command}' ({query}) is not recognised, please try again"
 msgstr "未能成功识别命令 '{command}' ({query}) ，请重试。"
 
-<<<<<<< HEAD
-#: efb_telegram_master/chat_binding.py:591
-msgid "Session expired or unknown parameter. (SE02)"
-msgstr "会话过期或未知参数。(SE02)"
-
-#: efb_telegram_master/chat_binding.py:603
-=======
 #: efb_telegram_master/chat_binding.py:612
 msgid "Session expired or unknown parameter. (SE02)"
 msgstr "会话过期或未知参数。(SE02)"
 
 #: efb_telegram_master/chat_binding.py:624
->>>>>>> ffbc82e1
 #, python-brace-format
 msgid "Trying to link chat {0}..."
 msgstr "正在尝试绑定会话 {0}…"
 
-<<<<<<< HEAD
-#: efb_telegram_master/chat_binding.py:611
-=======
 #: efb_telegram_master/chat_binding.py:632
->>>>>>> ffbc82e1
 #, python-brace-format
 msgid "Chat {0} is now linked."
 msgstr "会话 {0} 已成功绑定。"
 
-<<<<<<< HEAD
-#: efb_telegram_master/chat_binding.py:632
-msgid "No chat is linked to the group."
-msgstr "尚无会话被绑定至该群组。"
-
-#: efb_telegram_master/chat_binding.py:638
-=======
 #: efb_telegram_master/chat_binding.py:649
 msgid "No chat is linked to the group."
 msgstr "尚无会话被绑定至该群组。"
 
 #: efb_telegram_master/chat_binding.py:655
->>>>>>> ffbc82e1
 #, python-brace-format
 msgid "All {0} chat has been unlinked from this group."
 msgid_plural "All {0} chats has been unlinked from this group."
 msgstr[0] "所有 {0} 个会话已从该群组解绑。"
 
-<<<<<<< HEAD
-#: efb_telegram_master/chat_binding.py:650
-msgid "No chat is linked to the channel."
-msgstr "尚无会话被绑定至该频道。"
-
-#: efb_telegram_master/chat_binding.py:655
-=======
 #: efb_telegram_master/chat_binding.py:667
 msgid "No chat is linked to the channel."
 msgstr "尚无会话被绑定至该频道。"
 
 #: efb_telegram_master/chat_binding.py:672
->>>>>>> ffbc82e1
 #, python-brace-format
 msgid "All {0} chat has been unlinked from this channel."
 msgid_plural "All {0} chats has been unlinked from this channel."
 msgstr[0] "所有 {0} 个会话已从该频道解绑。"
 
-<<<<<<< HEAD
-#: efb_telegram_master/chat_binding.py:661
-msgid "Send `/unlink_all` to a group to unlink all remote chats from it."
-msgstr "将 \"/unlink_all\" 发送至一个群组, 以解绑所有绑定到该群组的会话。"
-
-#: efb_telegram_master/chat_binding.py:713
-=======
 #: efb_telegram_master/chat_binding.py:678
 msgid "Send `/unlink_all` to a group to unlink all remote chats from it."
 msgstr "将 \"/unlink_all\" 发送至一个群组, 以解绑所有绑定到该群组的会话。"
 
 #: efb_telegram_master/chat_binding.py:726
->>>>>>> ffbc82e1
 #, python-brace-format
 msgid "This group is linked to {0}Send a message to this group to deliver it to the chat.\n"
 "Do NOT reply to this system message."
 msgstr "该群组已与 {0} 绑定，向该群组发送消息以将其传至该会话中。\n"
 "请 不要 回复该系统消息。"
 
-<<<<<<< HEAD
-#: efb_telegram_master/chat_binding.py:719
-=======
 #: efb_telegram_master/chat_binding.py:732
->>>>>>> ffbc82e1
 #, python-brace-format
 msgid "This group is linked to an unknown chat ({chat_id}) on channel {channel_emoji} {channel_name}. Possibly you can no longer reach this chat. Send /unlink_all to unlink all chats from this group."
 msgstr "该群组绑定到了来自 {channel_emoji} {channel_name} 的未知会话（{chat_id}）。或许该会话已不再存在。发送 /unlink_all 以解绑所有绑定至此的会话。"
 
-<<<<<<< HEAD
-#: efb_telegram_master/chat_binding.py:730
-msgid "This Telegram group is linked to the following chats, choose one to start a conversation with."
-msgstr "此 Telegram 群组已被绑定至以下会话，请选择其中一个来开始聊天。"
-
-#: efb_telegram_master/chat_binding.py:776
-=======
 #: efb_telegram_master/chat_binding.py:743
 msgid "This Telegram group is linked to the following chats, choose one to start a conversation with."
 msgstr "此 Telegram 群组已被绑定至以下会话，请选择其中一个来开始聊天。"
 
 #: efb_telegram_master/chat_binding.py:785
->>>>>>> ffbc82e1
 #, python-brace-format
 msgid "Invalid command. ({0})"
 msgstr "无效命令。({0})"
 
-<<<<<<< HEAD
-#: efb_telegram_master/chat_binding.py:788
-=======
 #: efb_telegram_master/chat_binding.py:797
->>>>>>> ffbc82e1
 #, python-brace-format
 msgid "Reply to this message to chat with {0}."
 msgstr "回复该消息以与 {0} 对话。"
 
-<<<<<<< HEAD
-#: efb_telegram_master/chat_binding.py:835
-=======
 #: efb_telegram_master/chat_binding.py:844
->>>>>>> ffbc82e1
 msgid "Error: No recipient specified.\n"
 "Please reply to a previous message, or choose a recipient:\n\n"
 "Legend:\n"
@@ -1252,30 +957,18 @@
 "请回复一条过去的消息，或选择一个收件人：\n\n"
 "图例：\n"
 
-<<<<<<< HEAD
-#: efb_telegram_master/chat_binding.py:855
-=======
 #: efb_telegram_master/chat_binding.py:864
->>>>>>> ffbc82e1
 #, python-brace-format
 msgid "Delivering the message to {0}"
 msgstr "发送消息至 {0}"
 
-<<<<<<< HEAD
-#: efb_telegram_master/chat_binding.py:859
-=======
 #: efb_telegram_master/chat_binding.py:868
->>>>>>> ffbc82e1
 msgid "Error: No recipient specified.\n"
 "Please reply to a previous message."
 msgstr "错误：未指定消息接收者。\n"
 "请回复一条过去的消息。"
 
-<<<<<<< HEAD
-#: efb_telegram_master/chat_binding.py:864
-=======
 #: efb_telegram_master/chat_binding.py:873
->>>>>>> ffbc82e1
 #, python-brace-format
 msgid "Error: No recipient specified.\n"
 "Please reply to a previous message.\n\n"
@@ -1284,73 +977,41 @@
 "请回复一条过去的消息。\n\n"
 "参数无效 ({0}) 。"
 
-<<<<<<< HEAD
-#: efb_telegram_master/chat_binding.py:878
-msgid "Send /update_info in a group where this bot is a group admin to update group title and profile picture"
-msgstr "将本 bot 设置为群组管理员，发送 /update_info 以更新群组名称和头像。"
-
-#: efb_telegram_master/chat_binding.py:888
-=======
 #: efb_telegram_master/chat_binding.py:887
 msgid "Send /update_info in a group where this bot is a group admin to update group title and profile picture"
 msgstr "将本 bot 设置为群组管理员，发送 /update_info 以更新群组名称和头像。"
 
 #: efb_telegram_master/chat_binding.py:897
->>>>>>> ffbc82e1
 #, python-brace-format
 msgid "This only works in a group linked with one chat. Currently {0} chat linked to this group."
 msgid_plural "This only works in a group linked with one chat. Currently {0} chats linked to this group."
 msgstr[0] "该指令只适用于单一绑定的群组。目前该群组已绑定了 {0} 个会话。"
 
-<<<<<<< HEAD
-#: efb_telegram_master/chat_binding.py:920
-msgid "Chat details updated."
-msgstr "会话详情已更新。"
-
-#: efb_telegram_master/chat_binding.py:923
-=======
 #: efb_telegram_master/chat_binding.py:929
 msgid "Chat details updated."
 msgstr "会话详情已更新。"
 
 #: efb_telegram_master/chat_binding.py:932
->>>>>>> ffbc82e1
 #, python-brace-format
 msgid "Channel linked ({channel}) is not found."
 msgstr "绑定的从端（{channel}）不存在。"
 
-<<<<<<< HEAD
-#: efb_telegram_master/chat_binding.py:927
-msgid "Chat linked is not found in channel."
-msgstr "从端中未找到绑定的会话。"
-
-#: efb_telegram_master/chat_binding.py:930
-=======
 #: efb_telegram_master/chat_binding.py:936
 msgid "Chat linked is not found in channel."
 msgstr "从端中未找到绑定的会话。"
 
 #: efb_telegram_master/chat_binding.py:939
->>>>>>> ffbc82e1
 #, python-brace-format
 msgid "Error occurred while update chat details.\n"
 "{0}"
 msgstr "更新会话详情时出错。\n"
 "{0}"
 
-<<<<<<< HEAD
-#: efb_telegram_master/chat_binding.py:933
-msgid "No profile picture provided from this chat."
-msgstr "该会话没有头像。"
-
-#: efb_telegram_master/chat_binding.py:936
-=======
 #: efb_telegram_master/chat_binding.py:942
 msgid "No profile picture provided from this chat."
 msgstr "该会话没有头像。"
 
 #: efb_telegram_master/chat_binding.py:945
->>>>>>> ffbc82e1
 #, python-brace-format
 msgid "Error occurred while update chat details. \n"
 "{0}"
@@ -1367,37 +1028,6 @@
 msgid "Index out of bound: {0}. (CE02)"
 msgstr "索引越界：{0} (CE02)"
 
-<<<<<<< HEAD
-#: efb_telegram_master/commands.py:143
-msgid "<i>Click the link next to the name for usage.</i>\n"
-msgstr "<i>点击名称旁的链接以查看用法</i>\n"
-
-#: efb_telegram_master/commands.py:172
-msgid "No command found."
-msgstr "找不到命令。"
-
-#: efb_telegram_master/commands.py:177
-msgid "Invalid module id ID. (XC03)"
-msgstr "无效的组件 ID。(XC03)"
-
-#: efb_telegram_master/commands.py:183
-msgid "Command not found in selected module. (XC04)"
-msgstr "该指令在指定的组件中不存在。(XC04)"
-
-#: efb_telegram_master/commands.py:213
-msgid "Invalid module ID. (XC01)"
-msgstr "无效的组件 ID。(XC01)"
-
-#: efb_telegram_master/commands.py:223
-msgid "Command not found in selected module. (XC02)"
-msgstr "该指令在指定的组件中不存在。(XC02)"
-
-#: efb_telegram_master/commands.py:230
-msgid "Please wait..."
-msgstr "请稍等..."
-
-#: efb_telegram_master/commands.py:239
-=======
 #: efb_telegram_master/commands.py:138
 msgid "<i>Click the link next to the name for usage.</i>\n"
 msgstr "<i>点击名称旁的链接以查看用法</i>\n"
@@ -1427,7 +1057,6 @@
 msgstr "请稍等..."
 
 #: efb_telegram_master/commands.py:229
->>>>>>> ffbc82e1
 msgid "Error: Command is not found in the channel.\n"
 "Function: {channel_id}.{callable}\n"
 "Arguments: {args!r}\n"
